# Solve biharmonic equation in 2D
import os
import sys

# import jax
# jax.config.update('jax_enable_x64', True)
import jax.numpy as jnp
import matplotlib.pyplot as plt
import sympy as sp
from mpl_toolkits.axes_grid1.inset_locator import inset_axes

from jaxfun.arguments import TestFunction, TrialFunction, x, y
from jaxfun.Basespace import n
from jaxfun.Chebyshev import Chebyshev
from jaxfun.functionspace import FunctionSpace
from jaxfun.inner import inner
from jaxfun.operators import Div, Grad
from jaxfun.tensorproductspace import TensorProduct
from jaxfun.utils.common import lambdify, ulp

# Method of manufactured solution
#ue = sp.exp(sp.cos(2 * sp.pi * (x - sp.S.Half / 2))) * sp.exp(
#    sp.sin(2 * (y - sp.S.Half))
#)
ue = (x-x**2)**2*(x-y**2)**2
M = 20

bcsx = {
    "left": {"D": ue.subs(x, -1), "N": ue.diff(x, 1).subs(x, -1)},
    "right": {"D": ue.subs(x, 1), "N": ue.diff(x, 1).subs(x, 1)},
}
bcsy = {
    "left": {"D": ue.subs(y, -1), "N": ue.diff(y, 1).subs(y, -1)},
    "right": {"D": ue.subs(y, 1), "N": ue.diff(y, 1).subs(y, 1)},
}

Dx = FunctionSpace(M, Chebyshev, scaling=n + 1, bcs=bcsx, name="Dx", fun_str="psi")
Dy = FunctionSpace(M, Chebyshev, scaling=n + 1, bcs=bcsy, name="Dy", fun_str="phi")
T = TensorProduct((Dx, Dy), name="T")
v = TestFunction(T, name="v")
u = TrialFunction(T, name="u")
ue = T.system.expr_psi_to_base_scalar(ue)

<<<<<<< HEAD
A, b = inner(Div(Grad(Div(Grad(u)))) * v + Div(Grad(Div(Grad(ue)))) * v, sparse=False)
=======
A, b = inner(Div(Grad(Div(Grad(u))))*v - Div(Grad(Div(Grad(ue))))*v, sparse=False)
>>>>>>> d91009c6

# jax can only do kron for dense matrices
C = jnp.kron(*A[0].mats) + jnp.kron(*A[1].mats) + jnp.kron(*A[2].mats)
uh = jnp.linalg.solve(C, b.flatten()).reshape(b.shape)

## Alternative scipy sparse implementation
# a = tpmats_to_scipy_sparse_list(A, tol=1000)
# A0 = (
#    scipy_sparse.kron(a[0], a[1], 'csc')
#    + scipy_sparse.kron(a[2], a[3], 'csc')
#    + scipy_sparse.kron(a[4], a[5], 'csc')
# )
# un = jnp.array(scipy_sparse.linalg.spsolve(A0, b.flatten()).reshape(b.shape))

N = 100
xj = T.mesh(kind="uniform", N=(N, N))
uj = T.backward(uh, kind="uniform", N=(N, N))
uej = lambdify((x, y), ue)(*xj)

error = jnp.linalg.norm(uj - uej) / N
if "pytest" in os.environ:
    assert error < ulp(C.max()), error
    sys.exit(1)

print("Error =", error)

f, (ax1, ax2, ax3) = plt.subplots(1, 3, figsize=(16, 4))
xj = T.mesh(kind="uniform", N=(100, 100), broadcast=False)
ax1.contourf(xj[0], xj[1], uj)
ax2.contourf(xj[0], xj[1], uej)
ax2.set_autoscalex_on(False)
c3 = ax3.contourf(xj[0], xj[1], uej - uj)
axins = inset_axes(
    ax3,
    width="5%",  # width = 10% of parent_bbox width
    height="100%",  # height : 50%
    loc=6,
    bbox_to_anchor=(1.05, 0.0, 1, 1),
    bbox_transform=ax3.transAxes,
    borderpad=0,
)
cbar = plt.colorbar(c3, cax=axins)
ax1.set_title("Jaxfun")
ax2.set_title("Exact")
ax3.set_title("Error")
plt.show()<|MERGE_RESOLUTION|>--- conflicted
+++ resolved
@@ -2,11 +2,8 @@
 import os
 import sys
 
-# import jax
-# jax.config.update('jax_enable_x64', True)
 import jax.numpy as jnp
 import matplotlib.pyplot as plt
-import sympy as sp
 from mpl_toolkits.axes_grid1.inset_locator import inset_axes
 
 from jaxfun.arguments import TestFunction, TrialFunction, x, y
@@ -41,11 +38,7 @@
 u = TrialFunction(T, name="u")
 ue = T.system.expr_psi_to_base_scalar(ue)
 
-<<<<<<< HEAD
-A, b = inner(Div(Grad(Div(Grad(u)))) * v + Div(Grad(Div(Grad(ue)))) * v, sparse=False)
-=======
 A, b = inner(Div(Grad(Div(Grad(u))))*v - Div(Grad(Div(Grad(ue))))*v, sparse=False)
->>>>>>> d91009c6
 
 # jax can only do kron for dense matrices
 C = jnp.kron(*A[0].mats) + jnp.kron(*A[1].mats) + jnp.kron(*A[2].mats)

--- conflicted
+++ resolved
@@ -22,16 +22,14 @@
 from sympy.printing.pretty.stringpict import prettyForm
 from sympy.vector import VectorAdd
 
-<<<<<<< HEAD
 from jaxfun.arguments import FlaxBasisFunction
 from jaxfun.Basespace import BaseSpace
 from jaxfun.coordinates import BaseScalar, CoordSys
 from jaxfun.pinns.embeddings import Embedding
-from jaxfun.utils.common import jacn, lambdify, ulp
-=======
-from jaxfun.Basespace import BaseSpace
-from jaxfun.coordinates import BaseScalar, CoordSys, latex_symbols
 from jaxfun.utils.common import lambdify, ulp
+
+default_kernel_init = nnx.initializers.glorot_normal()
+default_bias_init = nnx.initializers.zeros_init()
 
 moduledict = {}
 
@@ -41,10 +39,6 @@
     for i in range(k):
         fun = jax.jacrev(fun) if i % 2 else jax.jacfwd(fun)
     return jax.vmap(fun, in_axes=0, out_axes=0) if k > 0 else fun
->>>>>>> 1257f6c2
-
-default_kernel_init = nnx.initializers.glorot_normal()
-default_bias_init = nnx.initializers.zeros_init()
 
 
 class MLPSpace(BaseSpace):
@@ -101,7 +95,6 @@
     ) -> None:
         from jaxfun.arguments import CartCoordSys, x, y, z
 
-<<<<<<< HEAD
         self.in_size = dims + int(transient)
         self.hidden_size = hidden_size
         self.out_size = dims**rank
@@ -123,10 +116,13 @@
 
 
 class CompositeMLP:
-    def __init__(self, mlpspaces, name: str = "CMLP"):
-=======
+    """Multilayer perceptron composite functionspace
+
+    To be used for multiple outputs, or multiple coupled
+    equations.
+    """
+
     def __init__(self, mlpspaces: list[MLPSpace]) -> None:
->>>>>>> 1257f6c2
         offset = 0
         newspaces = []
         self.name = "".join([V.name for V in mlpspaces])
@@ -350,15 +346,12 @@
             dtype=float,
         )
 
-<<<<<<< HEAD
-=======
     @property
     def dim(self) -> int:
         gd, st = nnx.split(self)
         pyt, ret = jax.flatten_util.ravel_pytree(st)
         return pyt.shape[0]
 
->>>>>>> 1257f6c2
     def __call__(self, x: Array) -> Array:
         x = nnx.swish(self.linear_in(x))
         for z in self.hidden:
@@ -538,34 +531,11 @@
             if module is None  # and not isinstance(V, CompositeNetwork)
             else module
         )
-<<<<<<< HEAD
-        # print(self.module, V, name, rngs)
-        self.rngs = rngs
-
-        self.name = name
-        if isinstance(V, CompositeMLP | CompositeNetwork):
-            assert len(name) == len(V)
-
-    def __new__(
-        cls,
-        V: BaseSpace | CompositeMLP,
-        name: str,
-        *,
-        module: nnx.Module = None,
-        kernel_init: Initializer = default_kernel_init,
-        bias_init: Initializer = default_bias_init,
-        rngs: nnx.Rngs = None,
-    ) -> Function:
-        # print("Creating FlaxFunction", V, name, module, rngs)
-        coors = V.system
-        obj = Function.__new__(cls, *(coors._cartesian_xyz + [sp.Dummy(V.name)]))
-=======
         obj.name = name
         obj.fun_str = fun_str if fun_str is not None else name
         obj.argument = 2
         if isinstance(V, CompositeMLP):
             assert len(name) == len(V)
->>>>>>> 1257f6c2
         return obj
 
     def __getitem__(self, i: int):
@@ -602,14 +572,10 @@
         from jaxfun.arguments import functionspacedict
 
         V = self.functionspace
-<<<<<<< HEAD
-        if isinstance(V, CompositeMLP | CompositeNetwork):
-=======
         functionspacedict[V.name] = V
         moduledict[V.name] = self.module
 
         if isinstance(V, CompositeMLP):
->>>>>>> 1257f6c2
             raise RuntimeError
 
         if V.rank == 0:
@@ -772,15 +738,6 @@
             self.target = target - t
         self.weights = weights
 
-<<<<<<< HEAD
-    def __call__(self, model, Js):
-        return sum([eq(model, self.x, Js) - self.target for eq in self.eqs])
-
-
-class LSQR:
-    def __init__(self, fs: tuple[tuple[sp.Expr, Array, Array | None], ...]) -> None:
-        from jaxfun.forms import get_basisfunctions
-=======
     def __call__(self, Js) -> Array:
         return sum([eq(self.x, Js) for eq in self.eqs]) - self.target
 
@@ -820,7 +777,6 @@
             >>> loss_fn = LSQR(((eq, xj, 0, 1), (u, xb, 0, 10)))
         """
         from jaxfun.forms import get_system
->>>>>>> 1257f6c2
         from jaxfun.operators import Dot
 
         self.residuals = []
@@ -845,61 +801,9 @@
 
                     self.residuals.append(Residual(*g))
                     res.append((g[0], g[1]))
-                    
+
             else:
                 self.residuals.append(Residual(*f))
-<<<<<<< HEAD
-
-        Js = {}
-        xs = {}
-        for eq in self.residuals:
-            for ki in eq.derivatives:
-                key = (id(eq.x), ki)
-                if key not in Js:
-                    Js[key] = jacn(self.module, ki)(eq.x)
-            xs[id(eq.x)] = eq.x
-        self.Js = Js
-        self.xs = xs
-
-    def update_gradients(self, model) -> None:
-        # print(model)
-        for k in self.Js:
-            self.Js[k] = jacn(model, k[1])(self.xs[k[0]])
-
-    def compute_residual_i(self, model, i: int):
-        self.update_gradients(model)
-        return self.residuals[i](model, self.Js)
-
-    def __call__(self, model):
-        self.update_gradients(model)
-        return sum(
-            [(eq.weights * eq(model, self.Js) ** 2).mean() for eq in self.residuals]
-        )
-
-
-class AdaptiveLSQR(LSQR):
-    def __init__(
-        self,
-        fs: tuple[tuple[sp.Expr, Array, Array | None], ...],
-        momentum: float = 0.9,
-    ) -> None:
-        super().__init__(fs)
-        self.weights = jnp.ones(len(self.residuals))
-        self.momentum = momentum
-
-    def update_weights(self): ...
-
-    def __call__(self, model):
-        self.update_gradients(model)
-        residuals = [
-            (eq.weights * eq(model, self.Js) ** 2).mean() for eq in self.residuals
-        ]
-        return sum(residuals), jax.tree_util.tree_map(jnp.sqrt, residuals)
-
-
-def get_fn(f: sp.Expr, s: tuple[BaseScalar]) -> Callable[[nnx.Module, Array], Array]:
-    """Return Sympy Expr as function evaluated by Module and spatial coordinates
-=======
                 res.append((f[0], f[1]))
 
         self.Jres = [set() for _ in range(len(res))]
@@ -942,7 +846,7 @@
         for res in self.residuals:
             L2.append((res.weights * res(self.Js) ** 2).mean())
         return jnp.array(L2)
-    
+
     def compute_Li(self, model: nnx.Module, i: int):
         x = self.compute_residual_i(model, i)
         return (self.residuals[i].weights * x**2).mean()
@@ -954,18 +858,13 @@
 
 def get_fn(f: sp.Expr, s: tuple[BaseScalar]) -> Callable[[Array, dict], Array]:
     """Return Sympy Expr as function evaluated by points and gradients
->>>>>>> 1257f6c2
 
     Args:
         f (sp.Expr)
         w (FlaxFunction)
 
     Returns:
-<<<<<<< HEAD
-        Callable[[nnx.Module, Array], Array]
-=======
         Callable[[Array, dict], Array]
->>>>>>> 1257f6c2
     """
 
     v = get_flaxfunctions(f)
@@ -1019,24 +918,6 @@
         variables=getattr(f, "variables", ()),
     )
 
-<<<<<<< HEAD
-    # return partial(
-    #   eval_derivative,
-    #   i=v.global_index,
-    #   k=f.derivative_count,
-    #   variables=f.variables,
-    # )
-
-
-def get_derivative(mod, x, Js, i: int = 0, k: int = 1, variables: tuple[int] = [0]):
-    var: tuple[int] = tuple((slice(None), i)) + tuple(int(s._id[0]) for s in variables)
-    # print(Js)
-    # print(type(Js[(id(x), k)]))
-    return Js[(id(x), k)][var]
-
-
-def eval_derivative(mod, x, Js, i: int = 0, k: int = 1, variables: tuple[int] = [0]):
-=======
 
 def lookup_array(
     x: Array,
@@ -1046,7 +927,6 @@
     k: int = 1,
     variables: tuple[int] = [0],
 ) -> Array:
->>>>>>> 1257f6c2
     var: tuple[int] = tuple((slice(None), i)) + tuple(int(s._id[0]) for s in variables)
     return Js[(id(x), mod, k)][var]
 

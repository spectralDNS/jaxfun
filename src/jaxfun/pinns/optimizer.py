--- conflicted
+++ resolved
@@ -217,18 +217,6 @@
     """
 
     @nnx.jit
-<<<<<<< HEAD
-    def update(
-        model: nnx.Module,
-        optimizer: nnx.Optimizer,
-        loss: jax.Array,
-        gradients: nnx.State,
-    ) -> float:
-        gd, state = nnx.split(model, nnx.Param)
-        unravel = jax.flatten_util.ravel_pytree(state)[1]
-        loss_fn_split = lambda state: loss_fn(nnx.merge(gd, state))
-        H_loss_fn = lambda flat_weights: loss_fn(nnx.merge(gd, unravel(flat_weights)))
-=======
     def train_step(model: nnx.Module, optimizer: nnx.Optimizer, gw: Array) -> float:
         def value_fn(m: nnx.Module) -> Array:
             return loss_fn.loss_with_gw(m, gw)
@@ -238,7 +226,6 @@
         unravel = jax.flatten_util.ravel_pytree(state)[1]
         value_fn_state = lambda state: value_fn(nnx.merge(gd, state))
         H_loss_fn = lambda flat_weights: value_fn(nnx.merge(gd, unravel(flat_weights)))
->>>>>>> e9bac5ad
 
         optimizer.update(
             gradients,
@@ -247,26 +234,6 @@
             value=loss,
             H_loss_fn=H_loss_fn,
         )
-
-    @nnx.jit
-    def value_and_grad(model: nnx.Module, optimizer: nnx.Optimizer, gw: Array) -> float:
-        def value_fn_model(m: nnx.Module) -> Array:
-            return loss_fn.loss_with_gw(m, gw)
-
-        return nnx.value_and_grad(value_fn_model)(model)
-
-    def reduce(loss: jax.Array, gradients: nnx.State):
-        loss = mh.process_allgather(loss).mean(0)
-        gradients = jax.tree_util.tree_map(
-            lambda g: mh.process_allgather(g).mean(axis=0), gradients
-        )
-        return loss, gradients
-
-    def train_step(model: nnx.Module, optimizer: nnx.Optimizer, gw: Array) -> float:
-        loss, gradients = value_and_grad(model, optimizer, gw)
-        if jax.device_count() > 1:
-            loss, gradients = reduce(loss, gradients)
-        update(model, optimizer, loss, gradients)
         return loss
 
     return train_step
@@ -279,14 +246,6 @@
         Args:
             loss_fn: Loss function / object (LSQR instance) to optimize.
         """
-<<<<<<< HEAD
-        self.loss_fn = loss_fn
-        self.reset_global_weights()
-
-    def reset_global_weights(self):
-        self.global_weights = jnp.ones(len(self.loss_fn.residuals), dtype=float)
-
-=======
         assert isinstance(loss_fn, LSQR), "Trainer requires an LSQR loss function"
         self.loss_fn = loss_fn
         self.global_weights = jnp.ones(len(self.loss_fn.residuals), dtype=float)
@@ -304,7 +263,6 @@
         )
         nnx.update(module, averaged_state)
 
->>>>>>> e9bac5ad
     def train(
         self,
         opt: nnx.Optimizer,
@@ -317,16 +275,10 @@
         abs_limit_change: float = ulp(100),
         print_final_loss: bool = False,
         update_global_weights: int = -1,
-<<<<<<< HEAD
-        alpha: float = 0.8,
-        print_global_weights: bool = False,
-    ):
-=======
         print_global_weights: bool = False,
         allreduce_frequency: int = -1,
         alpha: float = 0.9,
     ) -> None:
->>>>>>> e9bac5ad
         """Execute an optimization loop with early stopping & optional callbacks.
 
         Early stopping criteria:
@@ -335,10 +287,6 @@
 
         Optional periodic callback:
           * update_global_weights: if > 0, every N epochs calls
-<<<<<<< HEAD
-            loss_fn.update_global_weights(module).
-=======
->>>>>>> e9bac5ad
 
         Args:
             opt: Optimizer instance (NamedOptimizer or custom nnx.Optimizer). If not a
@@ -356,18 +304,12 @@
                 loss_fn.update_global_weights; -1 disables.
             print_global_weights: If True, prints global weights after each
                 update_global_weights trigger.
-<<<<<<< HEAD
-
-        Raises:
-            ValueError: If module is None and opt is not a NamedOptimizer.
-=======
             alpha: Smoothing factor for global weights update (0 < alpha < 1).
                 returns new * (1 - alpha) + old * alpha
 
         Raises:
             ValueError: If module is None and opt is not a NamedOptimizer.
             ValueError: If alpha is not in the range [0, 1).
->>>>>>> e9bac5ad
 
         """
         rank = jax.process_index()
@@ -379,12 +321,9 @@
                 )
             module = opt.module
 
-<<<<<<< HEAD
-=======
         if alpha <= 0 or alpha >= 1:
             raise ValueError("alpha must be in the range (0, 1)")
 
->>>>>>> e9bac5ad
         if rank == 0:
             print(f"Running optimizer {longname}")
         name = re.sub(r"\([^)]*\)", "", longname)  # Remove parentheses content
@@ -404,13 +343,10 @@
                 )
                 if print_global_weights and rank == 0:
                     print("Global weights", self.global_weights)
-<<<<<<< HEAD
-=======
             if allreduce_frequency > 0 and epoch % allreduce_frequency == 0:
                 self.allreduce(module)
 
             self.epoch = epoch
->>>>>>> e9bac5ad
 
         if print_final_loss and rank == 0:
             print(f"Final loss for {longname}: {loss}")
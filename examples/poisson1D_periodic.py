--- conflicted
+++ resolved
@@ -22,11 +22,7 @@
 x = D.system.x  # use the same coordinate as u and v
 ue = sp.cos(2 * x) + sp.I * sp.sin(1 * x)
 
-<<<<<<< HEAD
-A, b = inner(v * Div(Grad(u)) + v * Div(Grad(ue)), sparse=True)
-=======
-A, b = inner(v * Div(Grad(u)) - v * Div(Grad((ue))), sparse=True)
->>>>>>> d91009c6
+A, b = inner(v * Div(Grad(u)) - v * Div(Grad(ue)), sparse=True)
 
 uh = jnp.hstack((jnp.array([0.0]), b[1:] / A.todense().diagonal()[1:]))
 

--- conflicted
+++ resolved
@@ -1,8 +1,6 @@
 from jaxfun import Chebyshev, Jacobi, Legendre
 from jaxfun.arguments import TestFunction, TrialFunction
-<<<<<<< HEAD
-from jaxfun.Basespace import BaseSpace
-from jaxfun.composite import Composite
+from jaxfun.Basespace import BaseSpace, Domain
 from jaxfun.coordinates import CoordSys, get_CoordSys
 from jaxfun.functionspace import FunctionSpace
 from jaxfun.inner import inner
@@ -23,12 +21,4 @@
     TensorProductSpace,
     VectorTensorProductSpace,
 )
-from jaxfun.utils import common, fastgl
-=======
-from jaxfun.inner import inner
-from jaxfun.Basespace import BaseSpace, Domain
-from jaxfun.tensorproductspace import TensorProduct, TensorProductSpace, VectorTensorProductSpace
-from jaxfun.operators import curl, divergence, gradient, cross, dot, Curl, Div, Grad, Dot, Cross
-from jaxfun.coordinates import get_CoordSys, CoordSys
-from jaxfun.functionspace import FunctionSpace
->>>>>>> d91009c6
+from jaxfun.utils import common, fastgl
version = 1
revision = 3
requires-python = ">=3.12"
resolution-markers = [
    "python_full_version < '3.13'",
    "python_full_version >= '3.13'",
]

[[package]]
name = "absl-py"
version = "2.3.1"
source = { registry = "https://pypi.org/simple" }
sdist = { url = "https://files.pythonhosted.org/packages/10/2a/c93173ffa1b39c1d0395b7e842bbdc62e556ca9d8d3b5572926f3e4ca752/absl_py-2.3.1.tar.gz", hash = "sha256:a97820526f7fbfd2ec1bce83f3f25e3a14840dac0d8e02a0b71cd75db3f77fc9", size = 116588, upload-time = "2025-07-03T09:31:44.05Z" }
wheels = [
    { url = "https://files.pythonhosted.org/packages/8f/aa/ba0014cc4659328dc818a28827be78e6d97312ab0cb98105a770924dc11e/absl_py-2.3.1-py3-none-any.whl", hash = "sha256:eeecf07f0c2a93ace0772c92e596ace6d3d3996c042b2128459aaae2a76de11d", size = 135811, upload-time = "2025-07-03T09:31:42.253Z" },
]

[[package]]
name = "aiofiles"
version = "24.1.0"
source = { registry = "https://pypi.org/simple" }
sdist = { url = "https://files.pythonhosted.org/packages/0b/03/a88171e277e8caa88a4c77808c20ebb04ba74cc4681bf1e9416c862de237/aiofiles-24.1.0.tar.gz", hash = "sha256:22a075c9e5a3810f0c2e48f3008c94d68c65d763b9b03857924c99e57355166c", size = 30247, upload-time = "2024-06-24T11:02:03.584Z" }
wheels = [
    { url = "https://files.pythonhosted.org/packages/a5/45/30bb92d442636f570cb5651bc661f52b610e2eec3f891a5dc3a4c3667db0/aiofiles-24.1.0-py3-none-any.whl", hash = "sha256:b4ec55f4195e3eb5d7abd1bf7e061763e864dd4954231fb8539a0ef8bb8260e5", size = 15896, upload-time = "2024-06-24T11:02:01.529Z" },
]

[[package]]
name = "altair"
version = "5.5.0"
source = { registry = "https://pypi.org/simple" }
dependencies = [
    { name = "jinja2" },
    { name = "jsonschema" },
    { name = "narwhals" },
    { name = "packaging" },
    { name = "typing-extensions", marker = "python_full_version < '3.14'" },
]
sdist = { url = "https://files.pythonhosted.org/packages/16/b1/f2969c7bdb8ad8bbdda031687defdce2c19afba2aa2c8e1d2a17f78376d8/altair-5.5.0.tar.gz", hash = "sha256:d960ebe6178c56de3855a68c47b516be38640b73fb3b5111c2a9ca90546dd73d", size = 705305, upload-time = "2024-11-23T23:39:58.542Z" }
wheels = [
    { url = "https://files.pythonhosted.org/packages/aa/f3/0b6ced594e51cc95d8c1fc1640d3623770d01e4969d29c0bd09945fafefa/altair-5.5.0-py3-none-any.whl", hash = "sha256:91a310b926508d560fe0148d02a194f38b824122641ef528113d029fcd129f8c", size = 731200, upload-time = "2024-11-23T23:39:56.4Z" },
]

[[package]]
name = "annotated-types"
version = "0.7.0"
source = { registry = "https://pypi.org/simple" }
sdist = { url = "https://files.pythonhosted.org/packages/ee/67/531ea369ba64dcff5ec9c3402f9f51bf748cec26dde048a2f973a4eea7f5/annotated_types-0.7.0.tar.gz", hash = "sha256:aff07c09a53a08bc8cfccb9c85b05f1aa9a2a6f23728d790723543408344ce89", size = 16081, upload-time = "2024-05-20T21:33:25.928Z" }
wheels = [
    { url = "https://files.pythonhosted.org/packages/78/b6/6307fbef88d9b5ee7421e68d78a9f162e0da4900bc5f5793f6d3d0e34fb8/annotated_types-0.7.0-py3-none-any.whl", hash = "sha256:1f02e8b43a8fbbc3f3e0d4f0f4bfc8131bcb4eebe8849b8e5c773f3a1c582a53", size = 13643, upload-time = "2024-05-20T21:33:24.1Z" },
]

[[package]]
name = "anyio"
version = "4.10.0"
source = { registry = "https://pypi.org/simple" }
dependencies = [
    { name = "idna" },
    { name = "sniffio" },
    { name = "typing-extensions", marker = "python_full_version < '3.13'" },
]
sdist = { url = "https://files.pythonhosted.org/packages/f1/b4/636b3b65173d3ce9a38ef5f0522789614e590dab6a8d505340a4efe4c567/anyio-4.10.0.tar.gz", hash = "sha256:3f3fae35c96039744587aa5b8371e7e8e603c0702999535961dd336026973ba6", size = 213252, upload-time = "2025-08-04T08:54:26.451Z" }
wheels = [
    { url = "https://files.pythonhosted.org/packages/6f/12/e5e0282d673bb9746bacfb6e2dba8719989d3660cdb2ea79aee9a9651afb/anyio-4.10.0-py3-none-any.whl", hash = "sha256:60e474ac86736bbfd6f210f7a61218939c318f43f9972497381f1c5e930ed3d1", size = 107213, upload-time = "2025-08-04T08:54:24.882Z" },
]

[[package]]
name = "appnope"
version = "0.1.4"
source = { registry = "https://pypi.org/simple" }
sdist = { url = "https://files.pythonhosted.org/packages/35/5d/752690df9ef5b76e169e68d6a129fa6d08a7100ca7f754c89495db3c6019/appnope-0.1.4.tar.gz", hash = "sha256:1de3860566df9caf38f01f86f65e0e13e379af54f9e4bee1e66b48f2efffd1ee", size = 4170, upload-time = "2024-02-06T09:43:11.258Z" }
wheels = [
    { url = "https://files.pythonhosted.org/packages/81/29/5ecc3a15d5a33e31b26c11426c45c501e439cb865d0bff96315d86443b78/appnope-0.1.4-py2.py3-none-any.whl", hash = "sha256:502575ee11cd7a28c0205f379b525beefebab9d161b7c964670864014ed7213c", size = 4321, upload-time = "2024-02-06T09:43:09.663Z" },
]

[[package]]
name = "asttokens"
version = "3.0.0"
source = { registry = "https://pypi.org/simple" }
sdist = { url = "https://files.pythonhosted.org/packages/4a/e7/82da0a03e7ba5141f05cce0d302e6eed121ae055e0456ca228bf693984bc/asttokens-3.0.0.tar.gz", hash = "sha256:0dcd8baa8d62b0c1d118b399b2ddba3c4aff271d0d7a9e0d4c1681c79035bbc7", size = 61978, upload-time = "2024-11-30T04:30:14.439Z" }
wheels = [
    { url = "https://files.pythonhosted.org/packages/25/8a/c46dcc25341b5bce5472c718902eb3d38600a903b14fa6aeecef3f21a46f/asttokens-3.0.0-py3-none-any.whl", hash = "sha256:e3078351a059199dd5138cb1c706e6430c05eff2ff136af5eb4790f9d28932e2", size = 26918, upload-time = "2024-11-30T04:30:10.946Z" },
]

[[package]]
name = "attrs"
version = "25.3.0"
source = { registry = "https://pypi.org/simple" }
sdist = { url = "https://files.pythonhosted.org/packages/5a/b0/1367933a8532ee6ff8d63537de4f1177af4bff9f3e829baf7331f595bb24/attrs-25.3.0.tar.gz", hash = "sha256:75d7cefc7fb576747b2c81b4442d4d4a1ce0900973527c011d1030fd3bf4af1b", size = 812032, upload-time = "2025-03-13T11:10:22.779Z" }
wheels = [
    { url = "https://files.pythonhosted.org/packages/77/06/bb80f5f86020c4551da315d78b3ab75e8228f89f0162f2c3a819e407941a/attrs-25.3.0-py3-none-any.whl", hash = "sha256:427318ce031701fea540783410126f03899a97ffc6f61596ad581ac2e40e3bc3", size = 63815, upload-time = "2025-03-13T11:10:21.14Z" },
]

[[package]]
name = "certifi"
version = "2025.8.3"
source = { registry = "https://pypi.org/simple" }
sdist = { url = "https://files.pythonhosted.org/packages/dc/67/960ebe6bf230a96cda2e0abcf73af550ec4f090005363542f0765df162e0/certifi-2025.8.3.tar.gz", hash = "sha256:e564105f78ded564e3ae7c923924435e1daa7463faeab5bb932bc53ffae63407", size = 162386, upload-time = "2025-08-03T03:07:47.08Z" }
wheels = [
    { url = "https://files.pythonhosted.org/packages/e5/48/1549795ba7742c948d2ad169c1c8cdbae65bc450d6cd753d124b17c8cd32/certifi-2025.8.3-py3-none-any.whl", hash = "sha256:f6c12493cfb1b06ba2ff328595af9350c65d6644968e5d3a2ffd78699af217a5", size = 161216, upload-time = "2025-08-03T03:07:45.777Z" },
]

[[package]]
name = "cffi"
version = "1.17.1"
source = { registry = "https://pypi.org/simple" }
dependencies = [
    { name = "pycparser" },
]
sdist = { url = "https://files.pythonhosted.org/packages/fc/97/c783634659c2920c3fc70419e3af40972dbaf758daa229a7d6ea6135c90d/cffi-1.17.1.tar.gz", hash = "sha256:1c39c6016c32bc48dd54561950ebd6836e1670f2ae46128f67cf49e789c52824", size = 516621, upload-time = "2024-09-04T20:45:21.852Z" }
wheels = [
    { url = "https://files.pythonhosted.org/packages/5a/84/e94227139ee5fb4d600a7a4927f322e1d4aea6fdc50bd3fca8493caba23f/cffi-1.17.1-cp312-cp312-macosx_10_9_x86_64.whl", hash = "sha256:805b4371bf7197c329fcb3ead37e710d1bca9da5d583f5073b799d5c5bd1eee4", size = 183178, upload-time = "2024-09-04T20:44:12.232Z" },
    { url = "https://files.pythonhosted.org/packages/da/ee/fb72c2b48656111c4ef27f0f91da355e130a923473bf5ee75c5643d00cca/cffi-1.17.1-cp312-cp312-macosx_11_0_arm64.whl", hash = "sha256:733e99bc2df47476e3848417c5a4540522f234dfd4ef3ab7fafdf555b082ec0c", size = 178840, upload-time = "2024-09-04T20:44:13.739Z" },
    { url = "https://files.pythonhosted.org/packages/cc/b6/db007700f67d151abadf508cbfd6a1884f57eab90b1bb985c4c8c02b0f28/cffi-1.17.1-cp312-cp312-manylinux_2_12_i686.manylinux2010_i686.manylinux_2_17_i686.manylinux2014_i686.whl", hash = "sha256:1257bdabf294dceb59f5e70c64a3e2f462c30c7ad68092d01bbbfb1c16b1ba36", size = 454803, upload-time = "2024-09-04T20:44:15.231Z" },
    { url = "https://files.pythonhosted.org/packages/1a/df/f8d151540d8c200eb1c6fba8cd0dfd40904f1b0682ea705c36e6c2e97ab3/cffi-1.17.1-cp312-cp312-manylinux_2_17_aarch64.manylinux2014_aarch64.whl", hash = "sha256:da95af8214998d77a98cc14e3a3bd00aa191526343078b530ceb0bd710fb48a5", size = 478850, upload-time = "2024-09-04T20:44:17.188Z" },
    { url = "https://files.pythonhosted.org/packages/28/c0/b31116332a547fd2677ae5b78a2ef662dfc8023d67f41b2a83f7c2aa78b1/cffi-1.17.1-cp312-cp312-manylinux_2_17_ppc64le.manylinux2014_ppc64le.whl", hash = "sha256:d63afe322132c194cf832bfec0dc69a99fb9bb6bbd550f161a49e9e855cc78ff", size = 485729, upload-time = "2024-09-04T20:44:18.688Z" },
    { url = "https://files.pythonhosted.org/packages/91/2b/9a1ddfa5c7f13cab007a2c9cc295b70fbbda7cb10a286aa6810338e60ea1/cffi-1.17.1-cp312-cp312-manylinux_2_17_s390x.manylinux2014_s390x.whl", hash = "sha256:f79fc4fc25f1c8698ff97788206bb3c2598949bfe0fef03d299eb1b5356ada99", size = 471256, upload-time = "2024-09-04T20:44:20.248Z" },
    { url = "https://files.pythonhosted.org/packages/b2/d5/da47df7004cb17e4955df6a43d14b3b4ae77737dff8bf7f8f333196717bf/cffi-1.17.1-cp312-cp312-manylinux_2_17_x86_64.manylinux2014_x86_64.whl", hash = "sha256:b62ce867176a75d03a665bad002af8e6d54644fad99a3c70905c543130e39d93", size = 479424, upload-time = "2024-09-04T20:44:21.673Z" },
    { url = "https://files.pythonhosted.org/packages/0b/ac/2a28bcf513e93a219c8a4e8e125534f4f6db03e3179ba1c45e949b76212c/cffi-1.17.1-cp312-cp312-musllinux_1_1_aarch64.whl", hash = "sha256:386c8bf53c502fff58903061338ce4f4950cbdcb23e2902d86c0f722b786bbe3", size = 484568, upload-time = "2024-09-04T20:44:23.245Z" },
    { url = "https://files.pythonhosted.org/packages/d4/38/ca8a4f639065f14ae0f1d9751e70447a261f1a30fa7547a828ae08142465/cffi-1.17.1-cp312-cp312-musllinux_1_1_x86_64.whl", hash = "sha256:4ceb10419a9adf4460ea14cfd6bc43d08701f0835e979bf821052f1805850fe8", size = 488736, upload-time = "2024-09-04T20:44:24.757Z" },
    { url = "https://files.pythonhosted.org/packages/86/c5/28b2d6f799ec0bdecf44dced2ec5ed43e0eb63097b0f58c293583b406582/cffi-1.17.1-cp312-cp312-win32.whl", hash = "sha256:a08d7e755f8ed21095a310a693525137cfe756ce62d066e53f502a83dc550f65", size = 172448, upload-time = "2024-09-04T20:44:26.208Z" },
    { url = "https://files.pythonhosted.org/packages/50/b9/db34c4755a7bd1cb2d1603ac3863f22bcecbd1ba29e5ee841a4bc510b294/cffi-1.17.1-cp312-cp312-win_amd64.whl", hash = "sha256:51392eae71afec0d0c8fb1a53b204dbb3bcabcb3c9b807eedf3e1e6ccf2de903", size = 181976, upload-time = "2024-09-04T20:44:27.578Z" },
    { url = "https://files.pythonhosted.org/packages/8d/f8/dd6c246b148639254dad4d6803eb6a54e8c85c6e11ec9df2cffa87571dbe/cffi-1.17.1-cp313-cp313-macosx_10_13_x86_64.whl", hash = "sha256:f3a2b4222ce6b60e2e8b337bb9596923045681d71e5a082783484d845390938e", size = 182989, upload-time = "2024-09-04T20:44:28.956Z" },
    { url = "https://files.pythonhosted.org/packages/8b/f1/672d303ddf17c24fc83afd712316fda78dc6fce1cd53011b839483e1ecc8/cffi-1.17.1-cp313-cp313-macosx_11_0_arm64.whl", hash = "sha256:0984a4925a435b1da406122d4d7968dd861c1385afe3b45ba82b750f229811e2", size = 178802, upload-time = "2024-09-04T20:44:30.289Z" },
    { url = "https://files.pythonhosted.org/packages/0e/2d/eab2e858a91fdff70533cab61dcff4a1f55ec60425832ddfdc9cd36bc8af/cffi-1.17.1-cp313-cp313-manylinux_2_12_i686.manylinux2010_i686.manylinux_2_17_i686.manylinux2014_i686.whl", hash = "sha256:d01b12eeeb4427d3110de311e1774046ad344f5b1a7403101878976ecd7a10f3", size = 454792, upload-time = "2024-09-04T20:44:32.01Z" },
    { url = "https://files.pythonhosted.org/packages/75/b2/fbaec7c4455c604e29388d55599b99ebcc250a60050610fadde58932b7ee/cffi-1.17.1-cp313-cp313-manylinux_2_17_aarch64.manylinux2014_aarch64.whl", hash = "sha256:706510fe141c86a69c8ddc029c7910003a17353970cff3b904ff0686a5927683", size = 478893, upload-time = "2024-09-04T20:44:33.606Z" },
    { url = "https://files.pythonhosted.org/packages/4f/b7/6e4a2162178bf1935c336d4da8a9352cccab4d3a5d7914065490f08c0690/cffi-1.17.1-cp313-cp313-manylinux_2_17_ppc64le.manylinux2014_ppc64le.whl", hash = "sha256:de55b766c7aa2e2a3092c51e0483d700341182f08e67c63630d5b6f200bb28e5", size = 485810, upload-time = "2024-09-04T20:44:35.191Z" },
    { url = "https://files.pythonhosted.org/packages/c7/8a/1d0e4a9c26e54746dc08c2c6c037889124d4f59dffd853a659fa545f1b40/cffi-1.17.1-cp313-cp313-manylinux_2_17_s390x.manylinux2014_s390x.whl", hash = "sha256:c59d6e989d07460165cc5ad3c61f9fd8f1b4796eacbd81cee78957842b834af4", size = 471200, upload-time = "2024-09-04T20:44:36.743Z" },
    { url = "https://files.pythonhosted.org/packages/26/9f/1aab65a6c0db35f43c4d1b4f580e8df53914310afc10ae0397d29d697af4/cffi-1.17.1-cp313-cp313-manylinux_2_17_x86_64.manylinux2014_x86_64.whl", hash = "sha256:dd398dbc6773384a17fe0d3e7eeb8d1a21c2200473ee6806bb5e6a8e62bb73dd", size = 479447, upload-time = "2024-09-04T20:44:38.492Z" },
    { url = "https://files.pythonhosted.org/packages/5f/e4/fb8b3dd8dc0e98edf1135ff067ae070bb32ef9d509d6cb0f538cd6f7483f/cffi-1.17.1-cp313-cp313-musllinux_1_1_aarch64.whl", hash = "sha256:3edc8d958eb099c634dace3c7e16560ae474aa3803a5df240542b305d14e14ed", size = 484358, upload-time = "2024-09-04T20:44:40.046Z" },
    { url = "https://files.pythonhosted.org/packages/f1/47/d7145bf2dc04684935d57d67dff9d6d795b2ba2796806bb109864be3a151/cffi-1.17.1-cp313-cp313-musllinux_1_1_x86_64.whl", hash = "sha256:72e72408cad3d5419375fc87d289076ee319835bdfa2caad331e377589aebba9", size = 488469, upload-time = "2024-09-04T20:44:41.616Z" },
    { url = "https://files.pythonhosted.org/packages/bf/ee/f94057fa6426481d663b88637a9a10e859e492c73d0384514a17d78ee205/cffi-1.17.1-cp313-cp313-win32.whl", hash = "sha256:e03eab0a8677fa80d646b5ddece1cbeaf556c313dcfac435ba11f107ba117b5d", size = 172475, upload-time = "2024-09-04T20:44:43.733Z" },
    { url = "https://files.pythonhosted.org/packages/7c/fc/6a8cb64e5f0324877d503c854da15d76c1e50eb722e320b15345c4d0c6de/cffi-1.17.1-cp313-cp313-win_amd64.whl", hash = "sha256:f6a16c31041f09ead72d69f583767292f750d24913dadacf5756b966aacb3f1a", size = 182009, upload-time = "2024-09-04T20:44:45.309Z" },
]

[[package]]
name = "cfgv"
version = "3.4.0"
source = { registry = "https://pypi.org/simple" }
sdist = { url = "https://files.pythonhosted.org/packages/11/74/539e56497d9bd1d484fd863dd69cbbfa653cd2aa27abfe35653494d85e94/cfgv-3.4.0.tar.gz", hash = "sha256:e52591d4c5f5dead8e0f673fb16db7949d2cfb3f7da4582893288f0ded8fe560", size = 7114, upload-time = "2023-08-12T20:38:17.776Z" }
wheels = [
    { url = "https://files.pythonhosted.org/packages/c5/55/51844dd50c4fc7a33b653bfaba4c2456f06955289ca770a5dbd5fd267374/cfgv-3.4.0-py2.py3-none-any.whl", hash = "sha256:b7265b1f29fd3316bfcd2b330d63d024f2bfd8bcb8b0272f8e19a504856c48f9", size = 7249, upload-time = "2023-08-12T20:38:16.269Z" },
]

[[package]]
name = "charset-normalizer"
version = "3.4.3"
source = { registry = "https://pypi.org/simple" }
sdist = { url = "https://files.pythonhosted.org/packages/83/2d/5fd176ceb9b2fc619e63405525573493ca23441330fcdaee6bef9460e924/charset_normalizer-3.4.3.tar.gz", hash = "sha256:6fce4b8500244f6fcb71465d4a4930d132ba9ab8e71a7859e6a5d59851068d14", size = 122371, upload-time = "2025-08-09T07:57:28.46Z" }
wheels = [
    { url = "https://files.pythonhosted.org/packages/e9/5e/14c94999e418d9b87682734589404a25854d5f5d0408df68bc15b6ff54bb/charset_normalizer-3.4.3-cp312-cp312-macosx_10_13_universal2.whl", hash = "sha256:e28e334d3ff134e88989d90ba04b47d84382a828c061d0d1027b1b12a62b39b1", size = 205655, upload-time = "2025-08-09T07:56:08.475Z" },
    { url = "https://files.pythonhosted.org/packages/7d/a8/c6ec5d389672521f644505a257f50544c074cf5fc292d5390331cd6fc9c3/charset_normalizer-3.4.3-cp312-cp312-manylinux2014_aarch64.manylinux_2_17_aarch64.manylinux_2_28_aarch64.whl", hash = "sha256:0cacf8f7297b0c4fcb74227692ca46b4a5852f8f4f24b3c766dd94a1075c4884", size = 146223, upload-time = "2025-08-09T07:56:09.708Z" },
    { url = "https://files.pythonhosted.org/packages/fc/eb/a2ffb08547f4e1e5415fb69eb7db25932c52a52bed371429648db4d84fb1/charset_normalizer-3.4.3-cp312-cp312-manylinux2014_ppc64le.manylinux_2_17_ppc64le.manylinux_2_28_ppc64le.whl", hash = "sha256:c6fd51128a41297f5409deab284fecbe5305ebd7e5a1f959bee1c054622b7018", size = 159366, upload-time = "2025-08-09T07:56:11.326Z" },
    { url = "https://files.pythonhosted.org/packages/82/10/0fd19f20c624b278dddaf83b8464dcddc2456cb4b02bb902a6da126b87a1/charset_normalizer-3.4.3-cp312-cp312-manylinux2014_s390x.manylinux_2_17_s390x.manylinux_2_28_s390x.whl", hash = "sha256:3cfb2aad70f2c6debfbcb717f23b7eb55febc0bb23dcffc0f076009da10c6392", size = 157104, upload-time = "2025-08-09T07:56:13.014Z" },
    { url = "https://files.pythonhosted.org/packages/16/ab/0233c3231af734f5dfcf0844aa9582d5a1466c985bbed6cedab85af9bfe3/charset_normalizer-3.4.3-cp312-cp312-manylinux2014_x86_64.manylinux_2_17_x86_64.manylinux_2_28_x86_64.whl", hash = "sha256:1606f4a55c0fd363d754049cdf400175ee96c992b1f8018b993941f221221c5f", size = 151830, upload-time = "2025-08-09T07:56:14.428Z" },
    { url = "https://files.pythonhosted.org/packages/ae/02/e29e22b4e02839a0e4a06557b1999d0a47db3567e82989b5bb21f3fbbd9f/charset_normalizer-3.4.3-cp312-cp312-musllinux_1_2_aarch64.whl", hash = "sha256:027b776c26d38b7f15b26a5da1044f376455fb3766df8fc38563b4efbc515154", size = 148854, upload-time = "2025-08-09T07:56:16.051Z" },
    { url = "https://files.pythonhosted.org/packages/05/6b/e2539a0a4be302b481e8cafb5af8792da8093b486885a1ae4d15d452bcec/charset_normalizer-3.4.3-cp312-cp312-musllinux_1_2_ppc64le.whl", hash = "sha256:42e5088973e56e31e4fa58eb6bd709e42fc03799c11c42929592889a2e54c491", size = 160670, upload-time = "2025-08-09T07:56:17.314Z" },
    { url = "https://files.pythonhosted.org/packages/31/e7/883ee5676a2ef217a40ce0bffcc3d0dfbf9e64cbcfbdf822c52981c3304b/charset_normalizer-3.4.3-cp312-cp312-musllinux_1_2_s390x.whl", hash = "sha256:cc34f233c9e71701040d772aa7490318673aa7164a0efe3172b2981218c26d93", size = 158501, upload-time = "2025-08-09T07:56:18.641Z" },
    { url = "https://files.pythonhosted.org/packages/c1/35/6525b21aa0db614cf8b5792d232021dca3df7f90a1944db934efa5d20bb1/charset_normalizer-3.4.3-cp312-cp312-musllinux_1_2_x86_64.whl", hash = "sha256:320e8e66157cc4e247d9ddca8e21f427efc7a04bbd0ac8a9faf56583fa543f9f", size = 153173, upload-time = "2025-08-09T07:56:20.289Z" },
    { url = "https://files.pythonhosted.org/packages/50/ee/f4704bad8201de513fdc8aac1cabc87e38c5818c93857140e06e772b5892/charset_normalizer-3.4.3-cp312-cp312-win32.whl", hash = "sha256:fb6fecfd65564f208cbf0fba07f107fb661bcd1a7c389edbced3f7a493f70e37", size = 99822, upload-time = "2025-08-09T07:56:21.551Z" },
    { url = "https://files.pythonhosted.org/packages/39/f5/3b3836ca6064d0992c58c7561c6b6eee1b3892e9665d650c803bd5614522/charset_normalizer-3.4.3-cp312-cp312-win_amd64.whl", hash = "sha256:86df271bf921c2ee3818f0522e9a5b8092ca2ad8b065ece5d7d9d0e9f4849bcc", size = 107543, upload-time = "2025-08-09T07:56:23.115Z" },
    { url = "https://files.pythonhosted.org/packages/65/ca/2135ac97709b400c7654b4b764daf5c5567c2da45a30cdd20f9eefe2d658/charset_normalizer-3.4.3-cp313-cp313-macosx_10_13_universal2.whl", hash = "sha256:14c2a87c65b351109f6abfc424cab3927b3bdece6f706e4d12faaf3d52ee5efe", size = 205326, upload-time = "2025-08-09T07:56:24.721Z" },
    { url = "https://files.pythonhosted.org/packages/71/11/98a04c3c97dd34e49c7d247083af03645ca3730809a5509443f3c37f7c99/charset_normalizer-3.4.3-cp313-cp313-manylinux2014_aarch64.manylinux_2_17_aarch64.manylinux_2_28_aarch64.whl", hash = "sha256:41d1fc408ff5fdfb910200ec0e74abc40387bccb3252f3f27c0676731df2b2c8", size = 146008, upload-time = "2025-08-09T07:56:26.004Z" },
    { url = "https://files.pythonhosted.org/packages/60/f5/4659a4cb3c4ec146bec80c32d8bb16033752574c20b1252ee842a95d1a1e/charset_normalizer-3.4.3-cp313-cp313-manylinux2014_ppc64le.manylinux_2_17_ppc64le.manylinux_2_28_ppc64le.whl", hash = "sha256:1bb60174149316da1c35fa5233681f7c0f9f514509b8e399ab70fea5f17e45c9", size = 159196, upload-time = "2025-08-09T07:56:27.25Z" },
    { url = "https://files.pythonhosted.org/packages/86/9e/f552f7a00611f168b9a5865a1414179b2c6de8235a4fa40189f6f79a1753/charset_normalizer-3.4.3-cp313-cp313-manylinux2014_s390x.manylinux_2_17_s390x.manylinux_2_28_s390x.whl", hash = "sha256:30d006f98569de3459c2fc1f2acde170b7b2bd265dc1943e87e1a4efe1b67c31", size = 156819, upload-time = "2025-08-09T07:56:28.515Z" },
    { url = "https://files.pythonhosted.org/packages/7e/95/42aa2156235cbc8fa61208aded06ef46111c4d3f0de233107b3f38631803/charset_normalizer-3.4.3-cp313-cp313-manylinux2014_x86_64.manylinux_2_17_x86_64.manylinux_2_28_x86_64.whl", hash = "sha256:416175faf02e4b0810f1f38bcb54682878a4af94059a1cd63b8747244420801f", size = 151350, upload-time = "2025-08-09T07:56:29.716Z" },
    { url = "https://files.pythonhosted.org/packages/c2/a9/3865b02c56f300a6f94fc631ef54f0a8a29da74fb45a773dfd3dcd380af7/charset_normalizer-3.4.3-cp313-cp313-musllinux_1_2_aarch64.whl", hash = "sha256:6aab0f181c486f973bc7262a97f5aca3ee7e1437011ef0c2ec04b5a11d16c927", size = 148644, upload-time = "2025-08-09T07:56:30.984Z" },
    { url = "https://files.pythonhosted.org/packages/77/d9/cbcf1a2a5c7d7856f11e7ac2d782aec12bdfea60d104e60e0aa1c97849dc/charset_normalizer-3.4.3-cp313-cp313-musllinux_1_2_ppc64le.whl", hash = "sha256:fdabf8315679312cfa71302f9bd509ded4f2f263fb5b765cf1433b39106c3cc9", size = 160468, upload-time = "2025-08-09T07:56:32.252Z" },
    { url = "https://files.pythonhosted.org/packages/f6/42/6f45efee8697b89fda4d50580f292b8f7f9306cb2971d4b53f8914e4d890/charset_normalizer-3.4.3-cp313-cp313-musllinux_1_2_s390x.whl", hash = "sha256:bd28b817ea8c70215401f657edef3a8aa83c29d447fb0b622c35403780ba11d5", size = 158187, upload-time = "2025-08-09T07:56:33.481Z" },
    { url = "https://files.pythonhosted.org/packages/70/99/f1c3bdcfaa9c45b3ce96f70b14f070411366fa19549c1d4832c935d8e2c3/charset_normalizer-3.4.3-cp313-cp313-musllinux_1_2_x86_64.whl", hash = "sha256:18343b2d246dc6761a249ba1fb13f9ee9a2bcd95decc767319506056ea4ad4dc", size = 152699, upload-time = "2025-08-09T07:56:34.739Z" },
    { url = "https://files.pythonhosted.org/packages/a3/ad/b0081f2f99a4b194bcbb1934ef3b12aa4d9702ced80a37026b7607c72e58/charset_normalizer-3.4.3-cp313-cp313-win32.whl", hash = "sha256:6fb70de56f1859a3f71261cbe41005f56a7842cc348d3aeb26237560bfa5e0ce", size = 99580, upload-time = "2025-08-09T07:56:35.981Z" },
    { url = "https://files.pythonhosted.org/packages/9a/8f/ae790790c7b64f925e5c953b924aaa42a243fb778fed9e41f147b2a5715a/charset_normalizer-3.4.3-cp313-cp313-win_amd64.whl", hash = "sha256:cf1ebb7d78e1ad8ec2a8c4732c7be2e736f6e5123a4146c5b89c9d1f585f8cef", size = 107366, upload-time = "2025-08-09T07:56:37.339Z" },
    { url = "https://files.pythonhosted.org/packages/8e/91/b5a06ad970ddc7a0e513112d40113e834638f4ca1120eb727a249fb2715e/charset_normalizer-3.4.3-cp314-cp314-macosx_10_13_universal2.whl", hash = "sha256:3cd35b7e8aedeb9e34c41385fda4f73ba609e561faedfae0a9e75e44ac558a15", size = 204342, upload-time = "2025-08-09T07:56:38.687Z" },
    { url = "https://files.pythonhosted.org/packages/ce/ec/1edc30a377f0a02689342f214455c3f6c2fbedd896a1d2f856c002fc3062/charset_normalizer-3.4.3-cp314-cp314-manylinux2014_aarch64.manylinux_2_17_aarch64.manylinux_2_28_aarch64.whl", hash = "sha256:b89bc04de1d83006373429975f8ef9e7932534b8cc9ca582e4db7d20d91816db", size = 145995, upload-time = "2025-08-09T07:56:40.048Z" },
    { url = "https://files.pythonhosted.org/packages/17/e5/5e67ab85e6d22b04641acb5399c8684f4d37caf7558a53859f0283a650e9/charset_normalizer-3.4.3-cp314-cp314-manylinux2014_ppc64le.manylinux_2_17_ppc64le.manylinux_2_28_ppc64le.whl", hash = "sha256:2001a39612b241dae17b4687898843f254f8748b796a2e16f1051a17078d991d", size = 158640, upload-time = "2025-08-09T07:56:41.311Z" },
    { url = "https://files.pythonhosted.org/packages/f1/e5/38421987f6c697ee3722981289d554957c4be652f963d71c5e46a262e135/charset_normalizer-3.4.3-cp314-cp314-manylinux2014_s390x.manylinux_2_17_s390x.manylinux_2_28_s390x.whl", hash = "sha256:8dcfc373f888e4fb39a7bc57e93e3b845e7f462dacc008d9749568b1c4ece096", size = 156636, upload-time = "2025-08-09T07:56:43.195Z" },
    { url = "https://files.pythonhosted.org/packages/a0/e4/5a075de8daa3ec0745a9a3b54467e0c2967daaaf2cec04c845f73493e9a1/charset_normalizer-3.4.3-cp314-cp314-manylinux2014_x86_64.manylinux_2_17_x86_64.manylinux_2_28_x86_64.whl", hash = "sha256:18b97b8404387b96cdbd30ad660f6407799126d26a39ca65729162fd810a99aa", size = 150939, upload-time = "2025-08-09T07:56:44.819Z" },
    { url = "https://files.pythonhosted.org/packages/02/f7/3611b32318b30974131db62b4043f335861d4d9b49adc6d57c1149cc49d4/charset_normalizer-3.4.3-cp314-cp314-musllinux_1_2_aarch64.whl", hash = "sha256:ccf600859c183d70eb47e05a44cd80a4ce77394d1ac0f79dbd2dd90a69a3a049", size = 148580, upload-time = "2025-08-09T07:56:46.684Z" },
    { url = "https://files.pythonhosted.org/packages/7e/61/19b36f4bd67f2793ab6a99b979b4e4f3d8fc754cbdffb805335df4337126/charset_normalizer-3.4.3-cp314-cp314-musllinux_1_2_ppc64le.whl", hash = "sha256:53cd68b185d98dde4ad8990e56a58dea83a4162161b1ea9272e5c9182ce415e0", size = 159870, upload-time = "2025-08-09T07:56:47.941Z" },
    { url = "https://files.pythonhosted.org/packages/06/57/84722eefdd338c04cf3030ada66889298eaedf3e7a30a624201e0cbe424a/charset_normalizer-3.4.3-cp314-cp314-musllinux_1_2_s390x.whl", hash = "sha256:30a96e1e1f865f78b030d65241c1ee850cdf422d869e9028e2fc1d5e4db73b92", size = 157797, upload-time = "2025-08-09T07:56:49.756Z" },
    { url = "https://files.pythonhosted.org/packages/72/2a/aff5dd112b2f14bcc3462c312dce5445806bfc8ab3a7328555da95330e4b/charset_normalizer-3.4.3-cp314-cp314-musllinux_1_2_x86_64.whl", hash = "sha256:d716a916938e03231e86e43782ca7878fb602a125a91e7acb8b5112e2e96ac16", size = 152224, upload-time = "2025-08-09T07:56:51.369Z" },
    { url = "https://files.pythonhosted.org/packages/b7/8c/9839225320046ed279c6e839d51f028342eb77c91c89b8ef2549f951f3ec/charset_normalizer-3.4.3-cp314-cp314-win32.whl", hash = "sha256:c6dbd0ccdda3a2ba7c2ecd9d77b37f3b5831687d8dc1b6ca5f56a4880cc7b7ce", size = 100086, upload-time = "2025-08-09T07:56:52.722Z" },
    { url = "https://files.pythonhosted.org/packages/ee/7a/36fbcf646e41f710ce0a563c1c9a343c6edf9be80786edeb15b6f62e17db/charset_normalizer-3.4.3-cp314-cp314-win_amd64.whl", hash = "sha256:73dc19b562516fc9bcf6e5d6e596df0b4eb98d87e4f79f3ae71840e6ed21361c", size = 107400, upload-time = "2025-08-09T07:56:55.172Z" },
    { url = "https://files.pythonhosted.org/packages/8a/1f/f041989e93b001bc4e44bb1669ccdcf54d3f00e628229a85b08d330615c5/charset_normalizer-3.4.3-py3-none-any.whl", hash = "sha256:ce571ab16d890d23b5c278547ba694193a45011ff86a9162a71307ed9f86759a", size = 53175, upload-time = "2025-08-09T07:57:26.864Z" },
]

[[package]]
name = "chex"
version = "0.1.90"
source = { registry = "https://pypi.org/simple" }
dependencies = [
    { name = "absl-py" },
    { name = "jax" },
    { name = "jaxlib" },
    { name = "numpy" },
    { name = "setuptools" },
    { name = "toolz" },
    { name = "typing-extensions" },
]
sdist = { url = "https://files.pythonhosted.org/packages/77/70/53c7d404ce9e2a94009aea7f77ef6e392f6740e071c62683a506647c520f/chex-0.1.90.tar.gz", hash = "sha256:d3c375aeb6154b08f1cccd2bee4ed83659ee2198a6acf1160d2fe2e4a6c87b5c", size = 92363, upload-time = "2025-07-23T19:50:47.945Z" }
wheels = [
    { url = "https://files.pythonhosted.org/packages/6f/3d/46bb04776c465cea2dd8aa2d4b61ab610b707f798f47838ef7e6105b025c/chex-0.1.90-py3-none-any.whl", hash = "sha256:fce3de82588f72d4796e545e574a433aa29229cbdcf792555e41bead24b704ae", size = 101047, upload-time = "2025-07-23T19:50:46.603Z" },
]

[[package]]
name = "click"
version = "8.2.1"
source = { registry = "https://pypi.org/simple" }
dependencies = [
    { name = "colorama", marker = "sys_platform == 'win32'" },
]
sdist = { url = "https://files.pythonhosted.org/packages/60/6c/8ca2efa64cf75a977a0d7fac081354553ebe483345c734fb6b6515d96bbc/click-8.2.1.tar.gz", hash = "sha256:27c491cc05d968d271d5a1db13e3b5a184636d9d930f148c50b038f0d0646202", size = 286342, upload-time = "2025-05-20T23:19:49.832Z" }
wheels = [
    { url = "https://files.pythonhosted.org/packages/85/32/10bb5764d90a8eee674e9dc6f4db6a0ab47c8c4d0d83c27f7c39ac415a4d/click-8.2.1-py3-none-any.whl", hash = "sha256:61a3265b914e850b85317d0b3109c7f8cd35a670f963866005d6ef1d5175a12b", size = 102215, upload-time = "2025-05-20T23:19:47.796Z" },
]

[[package]]
name = "colorama"
version = "0.4.6"
source = { registry = "https://pypi.org/simple" }
sdist = { url = "https://files.pythonhosted.org/packages/d8/53/6f443c9a4a8358a93a6792e2acffb9d9d5cb0a5cfd8802644b7b1c9a02e4/colorama-0.4.6.tar.gz", hash = "sha256:08695f5cb7ed6e0531a20572697297273c47b8cae5a63ffc6d6ed5c201be6e44", size = 27697, upload-time = "2022-10-25T02:36:22.414Z" }
wheels = [
    { url = "https://files.pythonhosted.org/packages/d1/d6/3965ed04c63042e047cb6a3e6ed1a63a35087b6a609aa3a15ed8ac56c221/colorama-0.4.6-py2.py3-none-any.whl", hash = "sha256:4f1d9991f5acc0ca119f9d443620b77f9d6b33703e51011c16baf57afb285fc6", size = 25335, upload-time = "2022-10-25T02:36:20.889Z" },
]

[[package]]
name = "comm"
version = "0.2.3"
source = { registry = "https://pypi.org/simple" }
sdist = { url = "https://files.pythonhosted.org/packages/4c/13/7d740c5849255756bc17888787313b61fd38a0a8304fc4f073dfc46122aa/comm-0.2.3.tar.gz", hash = "sha256:2dc8048c10962d55d7ad693be1e7045d891b7ce8d999c97963a5e3e99c055971", size = 6319, upload-time = "2025-07-25T14:02:04.452Z" }
wheels = [
    { url = "https://files.pythonhosted.org/packages/60/97/891a0971e1e4a8c5d2b20bbe0e524dc04548d2307fee33cdeba148fd4fc7/comm-0.2.3-py3-none-any.whl", hash = "sha256:c615d91d75f7f04f095b30d1c1711babd43bdc6419c1be9886a85f2f4e489417", size = 7294, upload-time = "2025-07-25T14:02:02.896Z" },
]

[[package]]
name = "contourpy"
version = "1.3.3"
source = { registry = "https://pypi.org/simple" }
dependencies = [
    { name = "numpy" },
]
sdist = { url = "https://files.pythonhosted.org/packages/58/01/1253e6698a07380cd31a736d248a3f2a50a7c88779a1813da27503cadc2a/contourpy-1.3.3.tar.gz", hash = "sha256:083e12155b210502d0bca491432bb04d56dc3432f95a979b429f2848c3dbe880", size = 13466174, upload-time = "2025-07-26T12:03:12.549Z" }
wheels = [
    { url = "https://files.pythonhosted.org/packages/be/45/adfee365d9ea3d853550b2e735f9d66366701c65db7855cd07621732ccfc/contourpy-1.3.3-cp312-cp312-macosx_10_13_x86_64.whl", hash = "sha256:b08a32ea2f8e42cf1d4be3169a98dd4be32bafe4f22b6c4cb4ba810fa9e5d2cb", size = 293419, upload-time = "2025-07-26T12:01:21.16Z" },
    { url = "https://files.pythonhosted.org/packages/53/3e/405b59cfa13021a56bba395a6b3aca8cec012b45bf177b0eaf7a202cde2c/contourpy-1.3.3-cp312-cp312-macosx_11_0_arm64.whl", hash = "sha256:556dba8fb6f5d8742f2923fe9457dbdd51e1049c4a43fd3986a0b14a1d815fc6", size = 273979, upload-time = "2025-07-26T12:01:22.448Z" },
    { url = "https://files.pythonhosted.org/packages/d4/1c/a12359b9b2ca3a845e8f7f9ac08bdf776114eb931392fcad91743e2ea17b/contourpy-1.3.3-cp312-cp312-manylinux_2_26_aarch64.manylinux_2_28_aarch64.whl", hash = "sha256:92d9abc807cf7d0e047b95ca5d957cf4792fcd04e920ca70d48add15c1a90ea7", size = 332653, upload-time = "2025-07-26T12:01:24.155Z" },
    { url = "https://files.pythonhosted.org/packages/63/12/897aeebfb475b7748ea67b61e045accdfcf0d971f8a588b67108ed7f5512/contourpy-1.3.3-cp312-cp312-manylinux_2_26_ppc64le.manylinux_2_28_ppc64le.whl", hash = "sha256:b2e8faa0ed68cb29af51edd8e24798bb661eac3bd9f65420c1887b6ca89987c8", size = 379536, upload-time = "2025-07-26T12:01:25.91Z" },
    { url = "https://files.pythonhosted.org/packages/43/8a/a8c584b82deb248930ce069e71576fc09bd7174bbd35183b7943fb1064fd/contourpy-1.3.3-cp312-cp312-manylinux_2_26_s390x.manylinux_2_28_s390x.whl", hash = "sha256:626d60935cf668e70a5ce6ff184fd713e9683fb458898e4249b63be9e28286ea", size = 384397, upload-time = "2025-07-26T12:01:27.152Z" },
    { url = "https://files.pythonhosted.org/packages/cc/8f/ec6289987824b29529d0dfda0d74a07cec60e54b9c92f3c9da4c0ac732de/contourpy-1.3.3-cp312-cp312-manylinux_2_27_x86_64.manylinux_2_28_x86_64.whl", hash = "sha256:4d00e655fcef08aba35ec9610536bfe90267d7ab5ba944f7032549c55a146da1", size = 362601, upload-time = "2025-07-26T12:01:28.808Z" },
    { url = "https://files.pythonhosted.org/packages/05/0a/a3fe3be3ee2dceb3e615ebb4df97ae6f3828aa915d3e10549ce016302bd1/contourpy-1.3.3-cp312-cp312-musllinux_1_2_aarch64.whl", hash = "sha256:451e71b5a7d597379ef572de31eeb909a87246974d960049a9848c3bc6c41bf7", size = 1331288, upload-time = "2025-07-26T12:01:31.198Z" },
    { url = "https://files.pythonhosted.org/packages/33/1d/acad9bd4e97f13f3e2b18a3977fe1b4a37ecf3d38d815333980c6c72e963/contourpy-1.3.3-cp312-cp312-musllinux_1_2_x86_64.whl", hash = "sha256:459c1f020cd59fcfe6650180678a9993932d80d44ccde1fa1868977438f0b411", size = 1403386, upload-time = "2025-07-26T12:01:33.947Z" },
    { url = "https://files.pythonhosted.org/packages/cf/8f/5847f44a7fddf859704217a99a23a4f6417b10e5ab1256a179264561540e/contourpy-1.3.3-cp312-cp312-win32.whl", hash = "sha256:023b44101dfe49d7d53932be418477dba359649246075c996866106da069af69", size = 185018, upload-time = "2025-07-26T12:01:35.64Z" },
    { url = "https://files.pythonhosted.org/packages/19/e8/6026ed58a64563186a9ee3f29f41261fd1828f527dd93d33b60feca63352/contourpy-1.3.3-cp312-cp312-win_amd64.whl", hash = "sha256:8153b8bfc11e1e4d75bcb0bff1db232f9e10b274e0929de9d608027e0d34ff8b", size = 226567, upload-time = "2025-07-26T12:01:36.804Z" },
    { url = "https://files.pythonhosted.org/packages/d1/e2/f05240d2c39a1ed228d8328a78b6f44cd695f7ef47beb3e684cf93604f86/contourpy-1.3.3-cp312-cp312-win_arm64.whl", hash = "sha256:07ce5ed73ecdc4a03ffe3e1b3e3c1166db35ae7584be76f65dbbe28a7791b0cc", size = 193655, upload-time = "2025-07-26T12:01:37.999Z" },
    { url = "https://files.pythonhosted.org/packages/68/35/0167aad910bbdb9599272bd96d01a9ec6852f36b9455cf2ca67bd4cc2d23/contourpy-1.3.3-cp313-cp313-macosx_10_13_x86_64.whl", hash = "sha256:177fb367556747a686509d6fef71d221a4b198a3905fe824430e5ea0fda54eb5", size = 293257, upload-time = "2025-07-26T12:01:39.367Z" },
    { url = "https://files.pythonhosted.org/packages/96/e4/7adcd9c8362745b2210728f209bfbcf7d91ba868a2c5f40d8b58f54c509b/contourpy-1.3.3-cp313-cp313-macosx_11_0_arm64.whl", hash = "sha256:d002b6f00d73d69333dac9d0b8d5e84d9724ff9ef044fd63c5986e62b7c9e1b1", size = 274034, upload-time = "2025-07-26T12:01:40.645Z" },
    { url = "https://files.pythonhosted.org/packages/73/23/90e31ceeed1de63058a02cb04b12f2de4b40e3bef5e082a7c18d9c8ae281/contourpy-1.3.3-cp313-cp313-manylinux_2_26_aarch64.manylinux_2_28_aarch64.whl", hash = "sha256:348ac1f5d4f1d66d3322420f01d42e43122f43616e0f194fc1c9f5d830c5b286", size = 334672, upload-time = "2025-07-26T12:01:41.942Z" },
    { url = "https://files.pythonhosted.org/packages/ed/93/b43d8acbe67392e659e1d984700e79eb67e2acb2bd7f62012b583a7f1b55/contourpy-1.3.3-cp313-cp313-manylinux_2_26_ppc64le.manylinux_2_28_ppc64le.whl", hash = "sha256:655456777ff65c2c548b7c454af9c6f33f16c8884f11083244b5819cc214f1b5", size = 381234, upload-time = "2025-07-26T12:01:43.499Z" },
    { url = "https://files.pythonhosted.org/packages/46/3b/bec82a3ea06f66711520f75a40c8fc0b113b2a75edb36aa633eb11c4f50f/contourpy-1.3.3-cp313-cp313-manylinux_2_26_s390x.manylinux_2_28_s390x.whl", hash = "sha256:644a6853d15b2512d67881586bd03f462c7ab755db95f16f14d7e238f2852c67", size = 385169, upload-time = "2025-07-26T12:01:45.219Z" },
    { url = "https://files.pythonhosted.org/packages/4b/32/e0f13a1c5b0f8572d0ec6ae2f6c677b7991fafd95da523159c19eff0696a/contourpy-1.3.3-cp313-cp313-manylinux_2_27_x86_64.manylinux_2_28_x86_64.whl", hash = "sha256:4debd64f124ca62069f313a9cb86656ff087786016d76927ae2cf37846b006c9", size = 362859, upload-time = "2025-07-26T12:01:46.519Z" },
    { url = "https://files.pythonhosted.org/packages/33/71/e2a7945b7de4e58af42d708a219f3b2f4cff7386e6b6ab0a0fa0033c49a9/contourpy-1.3.3-cp313-cp313-musllinux_1_2_aarch64.whl", hash = "sha256:a15459b0f4615b00bbd1e91f1b9e19b7e63aea7483d03d804186f278c0af2659", size = 1332062, upload-time = "2025-07-26T12:01:48.964Z" },
    { url = "https://files.pythonhosted.org/packages/12/fc/4e87ac754220ccc0e807284f88e943d6d43b43843614f0a8afa469801db0/contourpy-1.3.3-cp313-cp313-musllinux_1_2_x86_64.whl", hash = "sha256:ca0fdcd73925568ca027e0b17ab07aad764be4706d0a925b89227e447d9737b7", size = 1403932, upload-time = "2025-07-26T12:01:51.979Z" },
    { url = "https://files.pythonhosted.org/packages/a6/2e/adc197a37443f934594112222ac1aa7dc9a98faf9c3842884df9a9d8751d/contourpy-1.3.3-cp313-cp313-win32.whl", hash = "sha256:b20c7c9a3bf701366556e1b1984ed2d0cedf999903c51311417cf5f591d8c78d", size = 185024, upload-time = "2025-07-26T12:01:53.245Z" },
    { url = "https://files.pythonhosted.org/packages/18/0b/0098c214843213759692cc638fce7de5c289200a830e5035d1791d7a2338/contourpy-1.3.3-cp313-cp313-win_amd64.whl", hash = "sha256:1cadd8b8969f060ba45ed7c1b714fe69185812ab43bd6b86a9123fe8f99c3263", size = 226578, upload-time = "2025-07-26T12:01:54.422Z" },
    { url = "https://files.pythonhosted.org/packages/8a/9a/2f6024a0c5995243cd63afdeb3651c984f0d2bc727fd98066d40e141ad73/contourpy-1.3.3-cp313-cp313-win_arm64.whl", hash = "sha256:fd914713266421b7536de2bfa8181aa8c699432b6763a0ea64195ebe28bff6a9", size = 193524, upload-time = "2025-07-26T12:01:55.73Z" },
    { url = "https://files.pythonhosted.org/packages/c0/b3/f8a1a86bd3298513f500e5b1f5fd92b69896449f6cab6a146a5d52715479/contourpy-1.3.3-cp313-cp313t-macosx_10_13_x86_64.whl", hash = "sha256:88df9880d507169449d434c293467418b9f6cbe82edd19284aa0409e7fdb933d", size = 306730, upload-time = "2025-07-26T12:01:57.051Z" },
    { url = "https://files.pythonhosted.org/packages/3f/11/4780db94ae62fc0c2053909b65dc3246bd7cecfc4f8a20d957ad43aa4ad8/contourpy-1.3.3-cp313-cp313t-macosx_11_0_arm64.whl", hash = "sha256:d06bb1f751ba5d417047db62bca3c8fde202b8c11fb50742ab3ab962c81e8216", size = 287897, upload-time = "2025-07-26T12:01:58.663Z" },
    { url = "https://files.pythonhosted.org/packages/ae/15/e59f5f3ffdd6f3d4daa3e47114c53daabcb18574a26c21f03dc9e4e42ff0/contourpy-1.3.3-cp313-cp313t-manylinux_2_26_aarch64.manylinux_2_28_aarch64.whl", hash = "sha256:e4e6b05a45525357e382909a4c1600444e2a45b4795163d3b22669285591c1ae", size = 326751, upload-time = "2025-07-26T12:02:00.343Z" },
    { url = "https://files.pythonhosted.org/packages/0f/81/03b45cfad088e4770b1dcf72ea78d3802d04200009fb364d18a493857210/contourpy-1.3.3-cp313-cp313t-manylinux_2_26_ppc64le.manylinux_2_28_ppc64le.whl", hash = "sha256:ab3074b48c4e2cf1a960e6bbeb7f04566bf36b1861d5c9d4d8ac04b82e38ba20", size = 375486, upload-time = "2025-07-26T12:02:02.128Z" },
    { url = "https://files.pythonhosted.org/packages/0c/ba/49923366492ffbdd4486e970d421b289a670ae8cf539c1ea9a09822b371a/contourpy-1.3.3-cp313-cp313t-manylinux_2_26_s390x.manylinux_2_28_s390x.whl", hash = "sha256:6c3d53c796f8647d6deb1abe867daeb66dcc8a97e8455efa729516b997b8ed99", size = 388106, upload-time = "2025-07-26T12:02:03.615Z" },
    { url = "https://files.pythonhosted.org/packages/9f/52/5b00ea89525f8f143651f9f03a0df371d3cbd2fccd21ca9b768c7a6500c2/contourpy-1.3.3-cp313-cp313t-manylinux_2_27_x86_64.manylinux_2_28_x86_64.whl", hash = "sha256:50ed930df7289ff2a8d7afeb9603f8289e5704755c7e5c3bbd929c90c817164b", size = 352548, upload-time = "2025-07-26T12:02:05.165Z" },
    { url = "https://files.pythonhosted.org/packages/32/1d/a209ec1a3a3452d490f6b14dd92e72280c99ae3d1e73da74f8277d4ee08f/contourpy-1.3.3-cp313-cp313t-musllinux_1_2_aarch64.whl", hash = "sha256:4feffb6537d64b84877da813a5c30f1422ea5739566abf0bd18065ac040e120a", size = 1322297, upload-time = "2025-07-26T12:02:07.379Z" },
    { url = "https://files.pythonhosted.org/packages/bc/9e/46f0e8ebdd884ca0e8877e46a3f4e633f6c9c8c4f3f6e72be3fe075994aa/contourpy-1.3.3-cp313-cp313t-musllinux_1_2_x86_64.whl", hash = "sha256:2b7e9480ffe2b0cd2e787e4df64270e3a0440d9db8dc823312e2c940c167df7e", size = 1391023, upload-time = "2025-07-26T12:02:10.171Z" },
    { url = "https://files.pythonhosted.org/packages/b9/70/f308384a3ae9cd2209e0849f33c913f658d3326900d0ff5d378d6a1422d2/contourpy-1.3.3-cp313-cp313t-win32.whl", hash = "sha256:283edd842a01e3dcd435b1c5116798d661378d83d36d337b8dde1d16a5fc9ba3", size = 196157, upload-time = "2025-07-26T12:02:11.488Z" },
    { url = "https://files.pythonhosted.org/packages/b2/dd/880f890a6663b84d9e34a6f88cded89d78f0091e0045a284427cb6b18521/contourpy-1.3.3-cp313-cp313t-win_amd64.whl", hash = "sha256:87acf5963fc2b34825e5b6b048f40e3635dd547f590b04d2ab317c2619ef7ae8", size = 240570, upload-time = "2025-07-26T12:02:12.754Z" },
    { url = "https://files.pythonhosted.org/packages/80/99/2adc7d8ffead633234817ef8e9a87115c8a11927a94478f6bb3d3f4d4f7d/contourpy-1.3.3-cp313-cp313t-win_arm64.whl", hash = "sha256:3c30273eb2a55024ff31ba7d052dde990d7d8e5450f4bbb6e913558b3d6c2301", size = 199713, upload-time = "2025-07-26T12:02:14.4Z" },
    { url = "https://files.pythonhosted.org/packages/72/8b/4546f3ab60f78c514ffb7d01a0bd743f90de36f0019d1be84d0a708a580a/contourpy-1.3.3-cp314-cp314-macosx_10_13_x86_64.whl", hash = "sha256:fde6c716d51c04b1c25d0b90364d0be954624a0ee9d60e23e850e8d48353d07a", size = 292189, upload-time = "2025-07-26T12:02:16.095Z" },
    { url = "https://files.pythonhosted.org/packages/fd/e1/3542a9cb596cadd76fcef413f19c79216e002623158befe6daa03dbfa88c/contourpy-1.3.3-cp314-cp314-macosx_11_0_arm64.whl", hash = "sha256:cbedb772ed74ff5be440fa8eee9bd49f64f6e3fc09436d9c7d8f1c287b121d77", size = 273251, upload-time = "2025-07-26T12:02:17.524Z" },
    { url = "https://files.pythonhosted.org/packages/b1/71/f93e1e9471d189f79d0ce2497007731c1e6bf9ef6d1d61b911430c3db4e5/contourpy-1.3.3-cp314-cp314-manylinux_2_26_aarch64.manylinux_2_28_aarch64.whl", hash = "sha256:22e9b1bd7a9b1d652cd77388465dc358dafcd2e217d35552424aa4f996f524f5", size = 335810, upload-time = "2025-07-26T12:02:18.9Z" },
    { url = "https://files.pythonhosted.org/packages/91/f9/e35f4c1c93f9275d4e38681a80506b5510e9327350c51f8d4a5a724d178c/contourpy-1.3.3-cp314-cp314-manylinux_2_26_ppc64le.manylinux_2_28_ppc64le.whl", hash = "sha256:a22738912262aa3e254e4f3cb079a95a67132fc5a063890e224393596902f5a4", size = 382871, upload-time = "2025-07-26T12:02:20.418Z" },
    { url = "https://files.pythonhosted.org/packages/b5/71/47b512f936f66a0a900d81c396a7e60d73419868fba959c61efed7a8ab46/contourpy-1.3.3-cp314-cp314-manylinux_2_26_s390x.manylinux_2_28_s390x.whl", hash = "sha256:afe5a512f31ee6bd7d0dda52ec9864c984ca3d66664444f2d72e0dc4eb832e36", size = 386264, upload-time = "2025-07-26T12:02:21.916Z" },
    { url = "https://files.pythonhosted.org/packages/04/5f/9ff93450ba96b09c7c2b3f81c94de31c89f92292f1380261bd7195bea4ea/contourpy-1.3.3-cp314-cp314-manylinux_2_27_x86_64.manylinux_2_28_x86_64.whl", hash = "sha256:f64836de09927cba6f79dcd00fdd7d5329f3fccc633468507079c829ca4db4e3", size = 363819, upload-time = "2025-07-26T12:02:23.759Z" },
    { url = "https://files.pythonhosted.org/packages/3e/a6/0b185d4cc480ee494945cde102cb0149ae830b5fa17bf855b95f2e70ad13/contourpy-1.3.3-cp314-cp314-musllinux_1_2_aarch64.whl", hash = "sha256:1fd43c3be4c8e5fd6e4f2baeae35ae18176cf2e5cced681cca908addf1cdd53b", size = 1333650, upload-time = "2025-07-26T12:02:26.181Z" },
    { url = "https://files.pythonhosted.org/packages/43/d7/afdc95580ca56f30fbcd3060250f66cedbde69b4547028863abd8aa3b47e/contourpy-1.3.3-cp314-cp314-musllinux_1_2_x86_64.whl", hash = "sha256:6afc576f7b33cf00996e5c1102dc2a8f7cc89e39c0b55df93a0b78c1bd992b36", size = 1404833, upload-time = "2025-07-26T12:02:28.782Z" },
    { url = "https://files.pythonhosted.org/packages/e2/e2/366af18a6d386f41132a48f033cbd2102e9b0cf6345d35ff0826cd984566/contourpy-1.3.3-cp314-cp314-win32.whl", hash = "sha256:66c8a43a4f7b8df8b71ee1840e4211a3c8d93b214b213f590e18a1beca458f7d", size = 189692, upload-time = "2025-07-26T12:02:30.128Z" },
    { url = "https://files.pythonhosted.org/packages/7d/c2/57f54b03d0f22d4044b8afb9ca0e184f8b1afd57b4f735c2fa70883dc601/contourpy-1.3.3-cp314-cp314-win_amd64.whl", hash = "sha256:cf9022ef053f2694e31d630feaacb21ea24224be1c3ad0520b13d844274614fd", size = 232424, upload-time = "2025-07-26T12:02:31.395Z" },
    { url = "https://files.pythonhosted.org/packages/18/79/a9416650df9b525737ab521aa181ccc42d56016d2123ddcb7b58e926a42c/contourpy-1.3.3-cp314-cp314-win_arm64.whl", hash = "sha256:95b181891b4c71de4bb404c6621e7e2390745f887f2a026b2d99e92c17892339", size = 198300, upload-time = "2025-07-26T12:02:32.956Z" },
    { url = "https://files.pythonhosted.org/packages/1f/42/38c159a7d0f2b7b9c04c64ab317042bb6952b713ba875c1681529a2932fe/contourpy-1.3.3-cp314-cp314t-macosx_10_13_x86_64.whl", hash = "sha256:33c82d0138c0a062380332c861387650c82e4cf1747aaa6938b9b6516762e772", size = 306769, upload-time = "2025-07-26T12:02:34.2Z" },
    { url = "https://files.pythonhosted.org/packages/c3/6c/26a8205f24bca10974e77460de68d3d7c63e282e23782f1239f226fcae6f/contourpy-1.3.3-cp314-cp314t-macosx_11_0_arm64.whl", hash = "sha256:ea37e7b45949df430fe649e5de8351c423430046a2af20b1c1961cae3afcda77", size = 287892, upload-time = "2025-07-26T12:02:35.807Z" },
    { url = "https://files.pythonhosted.org/packages/66/06/8a475c8ab718ebfd7925661747dbb3c3ee9c82ac834ccb3570be49d129f4/contourpy-1.3.3-cp314-cp314t-manylinux_2_26_aarch64.manylinux_2_28_aarch64.whl", hash = "sha256:d304906ecc71672e9c89e87c4675dc5c2645e1f4269a5063b99b0bb29f232d13", size = 326748, upload-time = "2025-07-26T12:02:37.193Z" },
    { url = "https://files.pythonhosted.org/packages/b4/a3/c5ca9f010a44c223f098fccd8b158bb1cb287378a31ac141f04730dc49be/contourpy-1.3.3-cp314-cp314t-manylinux_2_26_ppc64le.manylinux_2_28_ppc64le.whl", hash = "sha256:ca658cd1a680a5c9ea96dc61cdbae1e85c8f25849843aa799dfd3cb370ad4fbe", size = 375554, upload-time = "2025-07-26T12:02:38.894Z" },
    { url = "https://files.pythonhosted.org/packages/80/5b/68bd33ae63fac658a4145088c1e894405e07584a316738710b636c6d0333/contourpy-1.3.3-cp314-cp314t-manylinux_2_26_s390x.manylinux_2_28_s390x.whl", hash = "sha256:ab2fd90904c503739a75b7c8c5c01160130ba67944a7b77bbf36ef8054576e7f", size = 388118, upload-time = "2025-07-26T12:02:40.642Z" },
    { url = "https://files.pythonhosted.org/packages/40/52/4c285a6435940ae25d7410a6c36bda5145839bc3f0beb20c707cda18b9d2/contourpy-1.3.3-cp314-cp314t-manylinux_2_27_x86_64.manylinux_2_28_x86_64.whl", hash = "sha256:b7301b89040075c30e5768810bc96a8e8d78085b47d8be6e4c3f5a0b4ed478a0", size = 352555, upload-time = "2025-07-26T12:02:42.25Z" },
    { url = "https://files.pythonhosted.org/packages/24/ee/3e81e1dd174f5c7fefe50e85d0892de05ca4e26ef1c9a59c2a57e43b865a/contourpy-1.3.3-cp314-cp314t-musllinux_1_2_aarch64.whl", hash = "sha256:2a2a8b627d5cc6b7c41a4beff6c5ad5eb848c88255fda4a8745f7e901b32d8e4", size = 1322295, upload-time = "2025-07-26T12:02:44.668Z" },
    { url = "https://files.pythonhosted.org/packages/3c/b2/6d913d4d04e14379de429057cd169e5e00f6c2af3bb13e1710bcbdb5da12/contourpy-1.3.3-cp314-cp314t-musllinux_1_2_x86_64.whl", hash = "sha256:fd6ec6be509c787f1caf6b247f0b1ca598bef13f4ddeaa126b7658215529ba0f", size = 1391027, upload-time = "2025-07-26T12:02:47.09Z" },
    { url = "https://files.pythonhosted.org/packages/93/8a/68a4ec5c55a2971213d29a9374913f7e9f18581945a7a31d1a39b5d2dfe5/contourpy-1.3.3-cp314-cp314t-win32.whl", hash = "sha256:e74a9a0f5e3fff48fb5a7f2fd2b9b70a3fe014a67522f79b7cca4c0c7e43c9ae", size = 202428, upload-time = "2025-07-26T12:02:48.691Z" },
    { url = "https://files.pythonhosted.org/packages/fa/96/fd9f641ffedc4fa3ace923af73b9d07e869496c9cc7a459103e6e978992f/contourpy-1.3.3-cp314-cp314t-win_amd64.whl", hash = "sha256:13b68d6a62db8eafaebb8039218921399baf6e47bf85006fd8529f2a08ef33fc", size = 250331, upload-time = "2025-07-26T12:02:50.137Z" },
    { url = "https://files.pythonhosted.org/packages/ae/8c/469afb6465b853afff216f9528ffda78a915ff880ed58813ba4faf4ba0b6/contourpy-1.3.3-cp314-cp314t-win_arm64.whl", hash = "sha256:b7448cb5a725bb1e35ce88771b86fba35ef418952474492cf7c764059933ff8b", size = 203831, upload-time = "2025-07-26T12:02:51.449Z" },
]

[[package]]
name = "coverage"
version = "7.10.5"
source = { registry = "https://pypi.org/simple" }
sdist = { url = "https://files.pythonhosted.org/packages/61/83/153f54356c7c200013a752ce1ed5448573dca546ce125801afca9e1ac1a4/coverage-7.10.5.tar.gz", hash = "sha256:f2e57716a78bc3ae80b2207be0709a3b2b63b9f2dcf9740ee6ac03588a2015b6", size = 821662, upload-time = "2025-08-23T14:42:44.78Z" }
wheels = [
    { url = "https://files.pythonhosted.org/packages/27/8e/40d75c7128f871ea0fd829d3e7e4a14460cad7c3826e3b472e6471ad05bd/coverage-7.10.5-cp312-cp312-macosx_10_13_x86_64.whl", hash = "sha256:c2d05c7e73c60a4cecc7d9b60dbfd603b4ebc0adafaef371445b47d0f805c8a9", size = 217077, upload-time = "2025-08-23T14:40:59.329Z" },
    { url = "https://files.pythonhosted.org/packages/18/a8/f333f4cf3fb5477a7f727b4d603a2eb5c3c5611c7fe01329c2e13b23b678/coverage-7.10.5-cp312-cp312-macosx_11_0_arm64.whl", hash = "sha256:32ddaa3b2c509778ed5373b177eb2bf5662405493baeff52278a0b4f9415188b", size = 217310, upload-time = "2025-08-23T14:41:00.628Z" },
    { url = "https://files.pythonhosted.org/packages/ec/2c/fbecd8381e0a07d1547922be819b4543a901402f63930313a519b937c668/coverage-7.10.5-cp312-cp312-manylinux1_i686.manylinux_2_28_i686.manylinux_2_5_i686.whl", hash = "sha256:dd382410039fe062097aa0292ab6335a3f1e7af7bba2ef8d27dcda484918f20c", size = 248802, upload-time = "2025-08-23T14:41:02.012Z" },
    { url = "https://files.pythonhosted.org/packages/3f/bc/1011da599b414fb6c9c0f34086736126f9ff71f841755786a6b87601b088/coverage-7.10.5-cp312-cp312-manylinux1_x86_64.manylinux_2_28_x86_64.manylinux_2_5_x86_64.whl", hash = "sha256:7fa22800f3908df31cea6fb230f20ac49e343515d968cc3a42b30d5c3ebf9b5a", size = 251550, upload-time = "2025-08-23T14:41:03.438Z" },
    { url = "https://files.pythonhosted.org/packages/4c/6f/b5c03c0c721c067d21bc697accc3642f3cef9f087dac429c918c37a37437/coverage-7.10.5-cp312-cp312-manylinux2014_aarch64.manylinux_2_17_aarch64.manylinux_2_28_aarch64.whl", hash = "sha256:f366a57ac81f5e12797136552f5b7502fa053c861a009b91b80ed51f2ce651c6", size = 252684, upload-time = "2025-08-23T14:41:04.85Z" },
    { url = "https://files.pythonhosted.org/packages/f9/50/d474bc300ebcb6a38a1047d5c465a227605d6473e49b4e0d793102312bc5/coverage-7.10.5-cp312-cp312-musllinux_1_2_aarch64.whl", hash = "sha256:5f1dc8f1980a272ad4a6c84cba7981792344dad33bf5869361576b7aef42733a", size = 250602, upload-time = "2025-08-23T14:41:06.719Z" },
    { url = "https://files.pythonhosted.org/packages/4a/2d/548c8e04249cbba3aba6bd799efdd11eee3941b70253733f5d355d689559/coverage-7.10.5-cp312-cp312-musllinux_1_2_i686.whl", hash = "sha256:2285c04ee8676f7938b02b4936d9b9b672064daab3187c20f73a55f3d70e6b4a", size = 248724, upload-time = "2025-08-23T14:41:08.429Z" },
    { url = "https://files.pythonhosted.org/packages/e2/96/a7c3c0562266ac39dcad271d0eec8fc20ab576e3e2f64130a845ad2a557b/coverage-7.10.5-cp312-cp312-musllinux_1_2_x86_64.whl", hash = "sha256:c2492e4dd9daab63f5f56286f8a04c51323d237631eb98505d87e4c4ff19ec34", size = 250158, upload-time = "2025-08-23T14:41:09.749Z" },
    { url = "https://files.pythonhosted.org/packages/f3/75/74d4be58c70c42ef0b352d597b022baf12dbe2b43e7cb1525f56a0fb1d4b/coverage-7.10.5-cp312-cp312-win32.whl", hash = "sha256:38a9109c4ee8135d5df5505384fc2f20287a47ccbe0b3f04c53c9a1989c2bbaf", size = 219493, upload-time = "2025-08-23T14:41:11.095Z" },
    { url = "https://files.pythonhosted.org/packages/4f/08/364e6012d1d4d09d1e27437382967efed971d7613f94bca9add25f0c1f2b/coverage-7.10.5-cp312-cp312-win_amd64.whl", hash = "sha256:6b87f1ad60b30bc3c43c66afa7db6b22a3109902e28c5094957626a0143a001f", size = 220302, upload-time = "2025-08-23T14:41:12.449Z" },
    { url = "https://files.pythonhosted.org/packages/db/d5/7c8a365e1f7355c58af4fe5faf3f90cc8e587590f5854808d17ccb4e7077/coverage-7.10.5-cp312-cp312-win_arm64.whl", hash = "sha256:672a6c1da5aea6c629819a0e1461e89d244f78d7b60c424ecf4f1f2556c041d8", size = 218936, upload-time = "2025-08-23T14:41:13.872Z" },
    { url = "https://files.pythonhosted.org/packages/9f/08/4166ecfb60ba011444f38a5a6107814b80c34c717bc7a23be0d22e92ca09/coverage-7.10.5-cp313-cp313-macosx_10_13_x86_64.whl", hash = "sha256:ef3b83594d933020f54cf65ea1f4405d1f4e41a009c46df629dd964fcb6e907c", size = 217106, upload-time = "2025-08-23T14:41:15.268Z" },
    { url = "https://files.pythonhosted.org/packages/25/d7/b71022408adbf040a680b8c64bf6ead3be37b553e5844f7465643979f7ca/coverage-7.10.5-cp313-cp313-macosx_11_0_arm64.whl", hash = "sha256:2b96bfdf7c0ea9faebce088a3ecb2382819da4fbc05c7b80040dbc428df6af44", size = 217353, upload-time = "2025-08-23T14:41:16.656Z" },
    { url = "https://files.pythonhosted.org/packages/74/68/21e0d254dbf8972bb8dd95e3fe7038f4be037ff04ba47d6d1b12b37510ba/coverage-7.10.5-cp313-cp313-manylinux1_i686.manylinux_2_28_i686.manylinux_2_5_i686.whl", hash = "sha256:63df1fdaffa42d914d5c4d293e838937638bf75c794cf20bee12978fc8c4e3bc", size = 248350, upload-time = "2025-08-23T14:41:18.128Z" },
    { url = "https://files.pythonhosted.org/packages/90/65/28752c3a896566ec93e0219fc4f47ff71bd2b745f51554c93e8dcb659796/coverage-7.10.5-cp313-cp313-manylinux1_x86_64.manylinux_2_28_x86_64.manylinux_2_5_x86_64.whl", hash = "sha256:8002dc6a049aac0e81ecec97abfb08c01ef0c1fbf962d0c98da3950ace89b869", size = 250955, upload-time = "2025-08-23T14:41:19.577Z" },
    { url = "https://files.pythonhosted.org/packages/a5/eb/ca6b7967f57f6fef31da8749ea20417790bb6723593c8cd98a987be20423/coverage-7.10.5-cp313-cp313-manylinux2014_aarch64.manylinux_2_17_aarch64.manylinux_2_28_aarch64.whl", hash = "sha256:63d4bb2966d6f5f705a6b0c6784c8969c468dbc4bcf9d9ded8bff1c7e092451f", size = 252230, upload-time = "2025-08-23T14:41:20.959Z" },
    { url = "https://files.pythonhosted.org/packages/bc/29/17a411b2a2a18f8b8c952aa01c00f9284a1fbc677c68a0003b772ea89104/coverage-7.10.5-cp313-cp313-musllinux_1_2_aarch64.whl", hash = "sha256:1f672efc0731a6846b157389b6e6d5d5e9e59d1d1a23a5c66a99fd58339914d5", size = 250387, upload-time = "2025-08-23T14:41:22.644Z" },
    { url = "https://files.pythonhosted.org/packages/c7/89/97a9e271188c2fbb3db82235c33980bcbc733da7da6065afbaa1d685a169/coverage-7.10.5-cp313-cp313-musllinux_1_2_i686.whl", hash = "sha256:3f39cef43d08049e8afc1fde4a5da8510fc6be843f8dea350ee46e2a26b2f54c", size = 248280, upload-time = "2025-08-23T14:41:24.061Z" },
    { url = "https://files.pythonhosted.org/packages/d1/c6/0ad7d0137257553eb4706b4ad6180bec0a1b6a648b092c5bbda48d0e5b2c/coverage-7.10.5-cp313-cp313-musllinux_1_2_x86_64.whl", hash = "sha256:2968647e3ed5a6c019a419264386b013979ff1fb67dd11f5c9886c43d6a31fc2", size = 249894, upload-time = "2025-08-23T14:41:26.165Z" },
    { url = "https://files.pythonhosted.org/packages/84/56/fb3aba936addb4c9e5ea14f5979393f1c2466b4c89d10591fd05f2d6b2aa/coverage-7.10.5-cp313-cp313-win32.whl", hash = "sha256:0d511dda38595b2b6934c2b730a1fd57a3635c6aa2a04cb74714cdfdd53846f4", size = 219536, upload-time = "2025-08-23T14:41:27.694Z" },
    { url = "https://files.pythonhosted.org/packages/fc/54/baacb8f2f74431e3b175a9a2881feaa8feb6e2f187a0e7e3046f3c7742b2/coverage-7.10.5-cp313-cp313-win_amd64.whl", hash = "sha256:9a86281794a393513cf117177fd39c796b3f8e3759bb2764259a2abba5cce54b", size = 220330, upload-time = "2025-08-23T14:41:29.081Z" },
    { url = "https://files.pythonhosted.org/packages/64/8a/82a3788f8e31dee51d350835b23d480548ea8621f3effd7c3ba3f7e5c006/coverage-7.10.5-cp313-cp313-win_arm64.whl", hash = "sha256:cebd8e906eb98bb09c10d1feed16096700b1198d482267f8bf0474e63a7b8d84", size = 218961, upload-time = "2025-08-23T14:41:30.511Z" },
    { url = "https://files.pythonhosted.org/packages/d8/a1/590154e6eae07beee3b111cc1f907c30da6fc8ce0a83ef756c72f3c7c748/coverage-7.10.5-cp313-cp313t-macosx_10_13_x86_64.whl", hash = "sha256:0520dff502da5e09d0d20781df74d8189ab334a1e40d5bafe2efaa4158e2d9e7", size = 217819, upload-time = "2025-08-23T14:41:31.962Z" },
    { url = "https://files.pythonhosted.org/packages/0d/ff/436ffa3cfc7741f0973c5c89405307fe39b78dcf201565b934e6616fc4ad/coverage-7.10.5-cp313-cp313t-macosx_11_0_arm64.whl", hash = "sha256:d9cd64aca68f503ed3f1f18c7c9174cbb797baba02ca8ab5112f9d1c0328cd4b", size = 218040, upload-time = "2025-08-23T14:41:33.472Z" },
    { url = "https://files.pythonhosted.org/packages/a0/ca/5787fb3d7820e66273913affe8209c534ca11241eb34ee8c4fd2aaa9dd87/coverage-7.10.5-cp313-cp313t-manylinux1_i686.manylinux_2_28_i686.manylinux_2_5_i686.whl", hash = "sha256:0913dd1613a33b13c4f84aa6e3f4198c1a21ee28ccb4f674985c1f22109f0aae", size = 259374, upload-time = "2025-08-23T14:41:34.914Z" },
    { url = "https://files.pythonhosted.org/packages/b5/89/21af956843896adc2e64fc075eae3c1cadb97ee0a6960733e65e696f32dd/coverage-7.10.5-cp313-cp313t-manylinux1_x86_64.manylinux_2_28_x86_64.manylinux_2_5_x86_64.whl", hash = "sha256:1b7181c0feeb06ed8a02da02792f42f829a7b29990fef52eff257fef0885d760", size = 261551, upload-time = "2025-08-23T14:41:36.333Z" },
    { url = "https://files.pythonhosted.org/packages/e1/96/390a69244ab837e0ac137989277879a084c786cf036c3c4a3b9637d43a89/coverage-7.10.5-cp313-cp313t-manylinux2014_aarch64.manylinux_2_17_aarch64.manylinux_2_28_aarch64.whl", hash = "sha256:36d42b7396b605f774d4372dd9c49bed71cbabce4ae1ccd074d155709dd8f235", size = 263776, upload-time = "2025-08-23T14:41:38.25Z" },
    { url = "https://files.pythonhosted.org/packages/00/32/cfd6ae1da0a521723349f3129b2455832fc27d3f8882c07e5b6fefdd0da2/coverage-7.10.5-cp313-cp313t-musllinux_1_2_aarch64.whl", hash = "sha256:b4fdc777e05c4940b297bf47bf7eedd56a39a61dc23ba798e4b830d585486ca5", size = 261326, upload-time = "2025-08-23T14:41:40.343Z" },
    { url = "https://files.pythonhosted.org/packages/4c/c4/bf8d459fb4ce2201e9243ce6c015936ad283a668774430a3755f467b39d1/coverage-7.10.5-cp313-cp313t-musllinux_1_2_i686.whl", hash = "sha256:42144e8e346de44a6f1dbd0a56575dd8ab8dfa7e9007da02ea5b1c30ab33a7db", size = 259090, upload-time = "2025-08-23T14:41:42.106Z" },
    { url = "https://files.pythonhosted.org/packages/f4/5d/a234f7409896468e5539d42234016045e4015e857488b0b5b5f3f3fa5f2b/coverage-7.10.5-cp313-cp313t-musllinux_1_2_x86_64.whl", hash = "sha256:66c644cbd7aed8fe266d5917e2c9f65458a51cfe5eeff9c05f15b335f697066e", size = 260217, upload-time = "2025-08-23T14:41:43.591Z" },
    { url = "https://files.pythonhosted.org/packages/f3/ad/87560f036099f46c2ddd235be6476dd5c1d6be6bb57569a9348d43eeecea/coverage-7.10.5-cp313-cp313t-win32.whl", hash = "sha256:2d1b73023854068c44b0c554578a4e1ef1b050ed07cf8b431549e624a29a66ee", size = 220194, upload-time = "2025-08-23T14:41:45.051Z" },
    { url = "https://files.pythonhosted.org/packages/36/a8/04a482594fdd83dc677d4a6c7e2d62135fff5a1573059806b8383fad9071/coverage-7.10.5-cp313-cp313t-win_amd64.whl", hash = "sha256:54a1532c8a642d8cc0bd5a9a51f5a9dcc440294fd06e9dda55e743c5ec1a8f14", size = 221258, upload-time = "2025-08-23T14:41:46.44Z" },
    { url = "https://files.pythonhosted.org/packages/eb/ad/7da28594ab66fe2bc720f1bc9b131e62e9b4c6e39f044d9a48d18429cc21/coverage-7.10.5-cp313-cp313t-win_arm64.whl", hash = "sha256:74d5b63fe3f5f5d372253a4ef92492c11a4305f3550631beaa432fc9df16fcff", size = 219521, upload-time = "2025-08-23T14:41:47.882Z" },
    { url = "https://files.pythonhosted.org/packages/d3/7f/c8b6e4e664b8a95254c35a6c8dd0bf4db201ec681c169aae2f1256e05c85/coverage-7.10.5-cp314-cp314-macosx_10_13_x86_64.whl", hash = "sha256:68c5e0bc5f44f68053369fa0d94459c84548a77660a5f2561c5e5f1e3bed7031", size = 217090, upload-time = "2025-08-23T14:41:49.327Z" },
    { url = "https://files.pythonhosted.org/packages/44/74/3ee14ede30a6e10a94a104d1d0522d5fb909a7c7cac2643d2a79891ff3b9/coverage-7.10.5-cp314-cp314-macosx_11_0_arm64.whl", hash = "sha256:cf33134ffae93865e32e1e37df043bef15a5e857d8caebc0099d225c579b0fa3", size = 217365, upload-time = "2025-08-23T14:41:50.796Z" },
    { url = "https://files.pythonhosted.org/packages/41/5f/06ac21bf87dfb7620d1f870dfa3c2cae1186ccbcdc50b8b36e27a0d52f50/coverage-7.10.5-cp314-cp314-manylinux1_i686.manylinux_2_28_i686.manylinux_2_5_i686.whl", hash = "sha256:ad8fa9d5193bafcf668231294241302b5e683a0518bf1e33a9a0dfb142ec3031", size = 248413, upload-time = "2025-08-23T14:41:52.5Z" },
    { url = "https://files.pythonhosted.org/packages/21/bc/cc5bed6e985d3a14228539631573f3863be6a2587381e8bc5fdf786377a1/coverage-7.10.5-cp314-cp314-manylinux1_x86_64.manylinux_2_28_x86_64.manylinux_2_5_x86_64.whl", hash = "sha256:146fa1531973d38ab4b689bc764592fe6c2f913e7e80a39e7eeafd11f0ef6db2", size = 250943, upload-time = "2025-08-23T14:41:53.922Z" },
    { url = "https://files.pythonhosted.org/packages/8d/43/6a9fc323c2c75cd80b18d58db4a25dc8487f86dd9070f9592e43e3967363/coverage-7.10.5-cp314-cp314-manylinux2014_aarch64.manylinux_2_17_aarch64.manylinux_2_28_aarch64.whl", hash = "sha256:6013a37b8a4854c478d3219ee8bc2392dea51602dd0803a12d6f6182a0061762", size = 252301, upload-time = "2025-08-23T14:41:56.528Z" },
    { url = "https://files.pythonhosted.org/packages/69/7c/3e791b8845f4cd515275743e3775adb86273576596dc9f02dca37357b4f2/coverage-7.10.5-cp314-cp314-musllinux_1_2_aarch64.whl", hash = "sha256:eb90fe20db9c3d930fa2ad7a308207ab5b86bf6a76f54ab6a40be4012d88fcae", size = 250302, upload-time = "2025-08-23T14:41:58.171Z" },
    { url = "https://files.pythonhosted.org/packages/5c/bc/5099c1e1cb0c9ac6491b281babea6ebbf999d949bf4aa8cdf4f2b53505e8/coverage-7.10.5-cp314-cp314-musllinux_1_2_i686.whl", hash = "sha256:384b34482272e960c438703cafe63316dfbea124ac62006a455c8410bf2a2262", size = 248237, upload-time = "2025-08-23T14:41:59.703Z" },
    { url = "https://files.pythonhosted.org/packages/7e/51/d346eb750a0b2f1e77f391498b753ea906fde69cc11e4b38dca28c10c88c/coverage-7.10.5-cp314-cp314-musllinux_1_2_x86_64.whl", hash = "sha256:467dc74bd0a1a7de2bedf8deaf6811f43602cb532bd34d81ffd6038d6d8abe99", size = 249726, upload-time = "2025-08-23T14:42:01.343Z" },
    { url = "https://files.pythonhosted.org/packages/a3/85/eebcaa0edafe427e93286b94f56ea7e1280f2c49da0a776a6f37e04481f9/coverage-7.10.5-cp314-cp314-win32.whl", hash = "sha256:556d23d4e6393ca898b2e63a5bca91e9ac2d5fb13299ec286cd69a09a7187fde", size = 219825, upload-time = "2025-08-23T14:42:03.263Z" },
    { url = "https://files.pythonhosted.org/packages/3c/f7/6d43e037820742603f1e855feb23463979bf40bd27d0cde1f761dcc66a3e/coverage-7.10.5-cp314-cp314-win_amd64.whl", hash = "sha256:f4446a9547681533c8fa3e3c6cf62121eeee616e6a92bd9201c6edd91beffe13", size = 220618, upload-time = "2025-08-23T14:42:05.037Z" },
    { url = "https://files.pythonhosted.org/packages/4a/b0/ed9432e41424c51509d1da603b0393404b828906236fb87e2c8482a93468/coverage-7.10.5-cp314-cp314-win_arm64.whl", hash = "sha256:5e78bd9cf65da4c303bf663de0d73bf69f81e878bf72a94e9af67137c69b9fe9", size = 219199, upload-time = "2025-08-23T14:42:06.662Z" },
    { url = "https://files.pythonhosted.org/packages/2f/54/5a7ecfa77910f22b659c820f67c16fc1e149ed132ad7117f0364679a8fa9/coverage-7.10.5-cp314-cp314t-macosx_10_13_x86_64.whl", hash = "sha256:5661bf987d91ec756a47c7e5df4fbcb949f39e32f9334ccd3f43233bbb65e508", size = 217833, upload-time = "2025-08-23T14:42:08.262Z" },
    { url = "https://files.pythonhosted.org/packages/4e/0e/25672d917cc57857d40edf38f0b867fb9627115294e4f92c8fcbbc18598d/coverage-7.10.5-cp314-cp314t-macosx_11_0_arm64.whl", hash = "sha256:a46473129244db42a720439a26984f8c6f834762fc4573616c1f37f13994b357", size = 218048, upload-time = "2025-08-23T14:42:10.247Z" },
    { url = "https://files.pythonhosted.org/packages/cb/7c/0b2b4f1c6f71885d4d4b2b8608dcfc79057adb7da4143eb17d6260389e42/coverage-7.10.5-cp314-cp314t-manylinux1_i686.manylinux_2_28_i686.manylinux_2_5_i686.whl", hash = "sha256:1f64b8d3415d60f24b058b58d859e9512624bdfa57a2d1f8aff93c1ec45c429b", size = 259549, upload-time = "2025-08-23T14:42:11.811Z" },
    { url = "https://files.pythonhosted.org/packages/94/73/abb8dab1609abec7308d83c6aec547944070526578ee6c833d2da9a0ad42/coverage-7.10.5-cp314-cp314t-manylinux1_x86_64.manylinux_2_28_x86_64.manylinux_2_5_x86_64.whl", hash = "sha256:44d43de99a9d90b20e0163f9770542357f58860a26e24dc1d924643bd6aa7cb4", size = 261715, upload-time = "2025-08-23T14:42:13.505Z" },
    { url = "https://files.pythonhosted.org/packages/0b/d1/abf31de21ec92731445606b8d5e6fa5144653c2788758fcf1f47adb7159a/coverage-7.10.5-cp314-cp314t-manylinux2014_aarch64.manylinux_2_17_aarch64.manylinux_2_28_aarch64.whl", hash = "sha256:a931a87e5ddb6b6404e65443b742cb1c14959622777f2a4efd81fba84f5d91ba", size = 263969, upload-time = "2025-08-23T14:42:15.422Z" },
    { url = "https://files.pythonhosted.org/packages/9c/b3/ef274927f4ebede96056173b620db649cc9cb746c61ffc467946b9d0bc67/coverage-7.10.5-cp314-cp314t-musllinux_1_2_aarch64.whl", hash = "sha256:f9559b906a100029274448f4c8b8b0a127daa4dade5661dfd821b8c188058842", size = 261408, upload-time = "2025-08-23T14:42:16.971Z" },
    { url = "https://files.pythonhosted.org/packages/20/fc/83ca2812be616d69b4cdd4e0c62a7bc526d56875e68fd0f79d47c7923584/coverage-7.10.5-cp314-cp314t-musllinux_1_2_i686.whl", hash = "sha256:b08801e25e3b4526ef9ced1aa29344131a8f5213c60c03c18fe4c6170ffa2874", size = 259168, upload-time = "2025-08-23T14:42:18.512Z" },
    { url = "https://files.pythonhosted.org/packages/fc/4f/e0779e5716f72d5c9962e709d09815d02b3b54724e38567308304c3fc9df/coverage-7.10.5-cp314-cp314t-musllinux_1_2_x86_64.whl", hash = "sha256:ed9749bb8eda35f8b636fb7632f1c62f735a236a5d4edadd8bbcc5ea0542e732", size = 260317, upload-time = "2025-08-23T14:42:20.005Z" },
    { url = "https://files.pythonhosted.org/packages/2b/fe/4247e732f2234bb5eb9984a0888a70980d681f03cbf433ba7b48f08ca5d5/coverage-7.10.5-cp314-cp314t-win32.whl", hash = "sha256:609b60d123fc2cc63ccee6d17e4676699075db72d14ac3c107cc4976d516f2df", size = 220600, upload-time = "2025-08-23T14:42:22.027Z" },
    { url = "https://files.pythonhosted.org/packages/a7/a0/f294cff6d1034b87839987e5b6ac7385bec599c44d08e0857ac7f164ad0c/coverage-7.10.5-cp314-cp314t-win_amd64.whl", hash = "sha256:0666cf3d2c1626b5a3463fd5b05f5e21f99e6aec40a3192eee4d07a15970b07f", size = 221714, upload-time = "2025-08-23T14:42:23.616Z" },
    { url = "https://files.pythonhosted.org/packages/23/18/fa1afdc60b5528d17416df440bcbd8fd12da12bfea9da5b6ae0f7a37d0f7/coverage-7.10.5-cp314-cp314t-win_arm64.whl", hash = "sha256:bc85eb2d35e760120540afddd3044a5bf69118a91a296a8b3940dfc4fdcfe1e2", size = 219735, upload-time = "2025-08-23T14:42:25.156Z" },
    { url = "https://files.pythonhosted.org/packages/08/b6/fff6609354deba9aeec466e4bcaeb9d1ed3e5d60b14b57df2a36fb2273f2/coverage-7.10.5-py3-none-any.whl", hash = "sha256:0be24d35e4db1d23d0db5c0f6a74a962e2ec83c426b5cac09f4234aadef38e4a", size = 208736, upload-time = "2025-08-23T14:42:43.145Z" },
]

[[package]]
name = "cycler"
version = "0.12.1"
source = { registry = "https://pypi.org/simple" }
sdist = { url = "https://files.pythonhosted.org/packages/a9/95/a3dbbb5028f35eafb79008e7522a75244477d2838f38cbb722248dabc2a8/cycler-0.12.1.tar.gz", hash = "sha256:88bb128f02ba341da8ef447245a9e138fae777f6a23943da4540077d3601eb1c", size = 7615, upload-time = "2023-10-07T05:32:18.335Z" }
wheels = [
    { url = "https://files.pythonhosted.org/packages/e7/05/c19819d5e3d95294a6f5947fb9b9629efb316b96de511b418c53d245aae6/cycler-0.12.1-py3-none-any.whl", hash = "sha256:85cef7cff222d8644161529808465972e51340599459b8ac3ccbac5a854e0d30", size = 8321, upload-time = "2023-10-07T05:32:16.783Z" },
]

[[package]]
name = "debugpy"
version = "1.8.16"
source = { registry = "https://pypi.org/simple" }
sdist = { url = "https://files.pythonhosted.org/packages/ca/d4/722d0bcc7986172ac2ef3c979ad56a1030e3afd44ced136d45f8142b1f4a/debugpy-1.8.16.tar.gz", hash = "sha256:31e69a1feb1cf6b51efbed3f6c9b0ef03bc46ff050679c4be7ea6d2e23540870", size = 1643809, upload-time = "2025-08-06T18:00:02.647Z" }
wheels = [
    { url = "https://files.pythonhosted.org/packages/61/fb/0387c0e108d842c902801bc65ccc53e5b91d8c169702a9bbf4f7efcedf0c/debugpy-1.8.16-cp312-cp312-macosx_14_0_universal2.whl", hash = "sha256:b202e2843e32e80b3b584bcebfe0e65e0392920dc70df11b2bfe1afcb7a085e4", size = 2511822, upload-time = "2025-08-06T18:00:18.526Z" },
    { url = "https://files.pythonhosted.org/packages/37/44/19e02745cae22bf96440141f94e15a69a1afaa3a64ddfc38004668fcdebf/debugpy-1.8.16-cp312-cp312-manylinux_2_5_x86_64.manylinux1_x86_64.manylinux_2_17_x86_64.manylinux2014_x86_64.whl", hash = "sha256:64473c4a306ba11a99fe0bb14622ba4fbd943eb004847d9b69b107bde45aa9ea", size = 4230135, upload-time = "2025-08-06T18:00:19.997Z" },
    { url = "https://files.pythonhosted.org/packages/f3/0b/19b1ba5ee4412f303475a2c7ad5858efb99c90eae5ec627aa6275c439957/debugpy-1.8.16-cp312-cp312-win32.whl", hash = "sha256:833a61ed446426e38b0dd8be3e9d45ae285d424f5bf6cd5b2b559c8f12305508", size = 5281271, upload-time = "2025-08-06T18:00:21.281Z" },
    { url = "https://files.pythonhosted.org/packages/b1/e0/bc62e2dc141de53bd03e2c7cb9d7011de2e65e8bdcdaa26703e4d28656ba/debugpy-1.8.16-cp312-cp312-win_amd64.whl", hash = "sha256:75f204684581e9ef3dc2f67687c3c8c183fde2d6675ab131d94084baf8084121", size = 5323149, upload-time = "2025-08-06T18:00:23.033Z" },
    { url = "https://files.pythonhosted.org/packages/62/66/607ab45cc79e60624df386e233ab64a6d8d39ea02e7f80e19c1d451345bb/debugpy-1.8.16-cp313-cp313-macosx_14_0_universal2.whl", hash = "sha256:85df3adb1de5258dca910ae0bb185e48c98801ec15018a263a92bb06be1c8787", size = 2496157, upload-time = "2025-08-06T18:00:24.361Z" },
    { url = "https://files.pythonhosted.org/packages/4d/a0/c95baae08a75bceabb79868d663a0736655e427ab9c81fb848da29edaeac/debugpy-1.8.16-cp313-cp313-manylinux_2_5_x86_64.manylinux1_x86_64.manylinux_2_17_x86_64.manylinux2014_x86_64.whl", hash = "sha256:bee89e948bc236a5c43c4214ac62d28b29388453f5fd328d739035e205365f0b", size = 4222491, upload-time = "2025-08-06T18:00:25.806Z" },
    { url = "https://files.pythonhosted.org/packages/5b/2f/1c8db6ddd8a257c3cd2c46413b267f1d5fa3df910401c899513ce30392d6/debugpy-1.8.16-cp313-cp313-win32.whl", hash = "sha256:cf358066650439847ec5ff3dae1da98b5461ea5da0173d93d5e10f477c94609a", size = 5281126, upload-time = "2025-08-06T18:00:27.207Z" },
    { url = "https://files.pythonhosted.org/packages/d3/ba/c3e154ab307366d6c5a9c1b68de04914e2ce7fa2f50d578311d8cc5074b2/debugpy-1.8.16-cp313-cp313-win_amd64.whl", hash = "sha256:b5aea1083f6f50023e8509399d7dc6535a351cc9f2e8827d1e093175e4d9fa4c", size = 5323094, upload-time = "2025-08-06T18:00:29.03Z" },
    { url = "https://files.pythonhosted.org/packages/52/57/ecc9ae29fa5b2d90107cd1d9bf8ed19aacb74b2264d986ae9d44fe9bdf87/debugpy-1.8.16-py2.py3-none-any.whl", hash = "sha256:19c9521962475b87da6f673514f7fd610328757ec993bf7ec0d8c96f9a325f9e", size = 5287700, upload-time = "2025-08-06T18:00:42.333Z" },
]

[[package]]
name = "decorator"
version = "5.2.1"
source = { registry = "https://pypi.org/simple" }
sdist = { url = "https://files.pythonhosted.org/packages/43/fa/6d96a0978d19e17b68d634497769987b16c8f4cd0a7a05048bec693caa6b/decorator-5.2.1.tar.gz", hash = "sha256:65f266143752f734b0a7cc83c46f4618af75b8c5911b00ccb61d0ac9b6da0360", size = 56711, upload-time = "2025-02-24T04:41:34.073Z" }
wheels = [
    { url = "https://files.pythonhosted.org/packages/4e/8c/f3147f5c4b73e7550fe5f9352eaa956ae838d5c51eb58e7a25b9f3e2643b/decorator-5.2.1-py3-none-any.whl", hash = "sha256:d316bb415a2d9e2d2b3abcc4084c6502fc09240e292cd76a76afc106a1c8e04a", size = 9190, upload-time = "2025-02-24T04:41:32.565Z" },
]

[[package]]
name = "distlib"
version = "0.4.0"
source = { registry = "https://pypi.org/simple" }
sdist = { url = "https://files.pythonhosted.org/packages/96/8e/709914eb2b5749865801041647dc7f4e6d00b549cfe88b65ca192995f07c/distlib-0.4.0.tar.gz", hash = "sha256:feec40075be03a04501a973d81f633735b4b69f98b05450592310c0f401a4e0d", size = 614605, upload-time = "2025-07-17T16:52:00.465Z" }
wheels = [
    { url = "https://files.pythonhosted.org/packages/33/6b/e0547afaf41bf2c42e52430072fa5658766e3d65bd4b03a563d1b6336f57/distlib-0.4.0-py2.py3-none-any.whl", hash = "sha256:9659f7d87e46584a30b5780e43ac7a2143098441670ff0a49d5f9034c54a6c16", size = 469047, upload-time = "2025-07-17T16:51:58.613Z" },
]

[[package]]
name = "distro"
version = "1.9.0"
source = { registry = "https://pypi.org/simple" }
sdist = { url = "https://files.pythonhosted.org/packages/fc/f8/98eea607f65de6527f8a2e8885fc8015d3e6f5775df186e443e0964a11c3/distro-1.9.0.tar.gz", hash = "sha256:2fa77c6fd8940f116ee1d6b94a2f90b13b5ea8d019b98bc8bafdcabcdd9bdbed", size = 60722, upload-time = "2023-12-24T09:54:32.31Z" }
wheels = [
    { url = "https://files.pythonhosted.org/packages/12/b3/231ffd4ab1fc9d679809f356cebee130ac7daa00d6d6f3206dd4fd137e9e/distro-1.9.0-py3-none-any.whl", hash = "sha256:7bffd925d65168f85027d8da9af6bddab658135b840670a223589bc0c8ef02b2", size = 20277, upload-time = "2023-12-24T09:54:30.421Z" },
]

[[package]]
name = "docutils"
version = "0.22"
source = { registry = "https://pypi.org/simple" }
sdist = { url = "https://files.pythonhosted.org/packages/e9/86/5b41c32ecedcfdb4c77b28b6cb14234f252075f8cdb254531727a35547dd/docutils-0.22.tar.gz", hash = "sha256:ba9d57750e92331ebe7c08a1bbf7a7f8143b86c476acd51528b042216a6aad0f", size = 2277984, upload-time = "2025-07-29T15:20:31.06Z" }
wheels = [
    { url = "https://files.pythonhosted.org/packages/44/57/8db39bc5f98f042e0153b1de9fb88e1a409a33cda4dd7f723c2ed71e01f6/docutils-0.22-py3-none-any.whl", hash = "sha256:4ed966a0e96a0477d852f7af31bdcb3adc049fbb35ccba358c2ea8a03287615e", size = 630709, upload-time = "2025-07-29T15:20:28.335Z" },
]

[[package]]
name = "duckdb"
version = "1.3.2"
source = { registry = "https://pypi.org/simple" }
sdist = { url = "https://files.pythonhosted.org/packages/47/24/a2e7fb78fba577641c286fe33185789ab1e1569ccdf4d142e005995991d2/duckdb-1.3.2.tar.gz", hash = "sha256:c658df8a1bc78704f702ad0d954d82a1edd4518d7a04f00027ec53e40f591ff5", size = 11627775, upload-time = "2025-07-08T10:41:14.444Z" }
wheels = [
    { url = "https://files.pythonhosted.org/packages/6c/5d/77f15528857c2b186ebec07778dc199ccc04aafb69fb7b15227af4f19ac9/duckdb-1.3.2-cp312-cp312-macosx_12_0_arm64.whl", hash = "sha256:2455b1ffef4e3d3c7ef8b806977c0e3973c10ec85aa28f08c993ab7f2598e8dd", size = 15538413, upload-time = "2025-07-08T10:40:29.551Z" },
    { url = "https://files.pythonhosted.org/packages/78/67/7e4964f688b846676c813a4acc527cd3454be8a9cafa10f3a9aa78d0d165/duckdb-1.3.2-cp312-cp312-macosx_12_0_universal2.whl", hash = "sha256:9d0ae509713da3461c000af27496d5413f839d26111d2a609242d9d17b37d464", size = 32535307, upload-time = "2025-07-08T10:40:31.632Z" },
    { url = "https://files.pythonhosted.org/packages/95/3d/2d7f8078194130dbf30b5ae154ce454bfc208c91aa5f3e802531a3e09bca/duckdb-1.3.2-cp312-cp312-macosx_12_0_x86_64.whl", hash = "sha256:72ca6143d23c0bf6426396400f01fcbe4785ad9ceec771bd9a4acc5b5ef9a075", size = 17110219, upload-time = "2025-07-08T10:40:34.072Z" },
    { url = "https://files.pythonhosted.org/packages/cd/05/36ff9000b9c6d2a68c1b248f133ee316fcac10c0ff817112cbf5214dbe91/duckdb-1.3.2-cp312-cp312-manylinux_2_27_aarch64.manylinux_2_28_aarch64.whl", hash = "sha256:b49a11afba36b98436db83770df10faa03ebded06514cb9b180b513d8be7f392", size = 19178569, upload-time = "2025-07-08T10:40:35.995Z" },
    { url = "https://files.pythonhosted.org/packages/ac/73/f85acbb3ac319a86abbf6b46103d58594d73529123377219980f11b388e9/duckdb-1.3.2-cp312-cp312-manylinux_2_27_x86_64.manylinux_2_28_x86_64.whl", hash = "sha256:36abdfe0d1704fe09b08d233165f312dad7d7d0ecaaca5fb3bb869f4838a2d0b", size = 21129975, upload-time = "2025-07-08T10:40:38.3Z" },
    { url = "https://files.pythonhosted.org/packages/32/40/9aa3267f3631ae06b30fb1045a48628f4dba7beb2efb485c0282b4a73367/duckdb-1.3.2-cp312-cp312-musllinux_1_2_x86_64.whl", hash = "sha256:3380aae1c4f2af3f37b0bf223fabd62077dd0493c84ef441e69b45167188e7b6", size = 22781859, upload-time = "2025-07-08T10:40:41.691Z" },
    { url = "https://files.pythonhosted.org/packages/8c/8d/47bf95f6999b327cf4da677e150cfce802abf9057b61a93a1f91e89d748c/duckdb-1.3.2-cp312-cp312-win_amd64.whl", hash = "sha256:11af73963ae174aafd90ea45fb0317f1b2e28a7f1d9902819d47c67cc957d49c", size = 11395337, upload-time = "2025-07-08T10:40:43.651Z" },
    { url = "https://files.pythonhosted.org/packages/f5/f0/8cac9713735864899e8abc4065bbdb3d1617f2130006d508a80e1b1a6c53/duckdb-1.3.2-cp313-cp313-macosx_12_0_arm64.whl", hash = "sha256:a3418c973b06ac4e97f178f803e032c30c9a9f56a3e3b43a866f33223dfbf60b", size = 15535350, upload-time = "2025-07-08T10:40:45.562Z" },
    { url = "https://files.pythonhosted.org/packages/c5/26/6698bbb30b7bce8b8b17697599f1517611c61e4bd68b37eaeaf4f5ddd915/duckdb-1.3.2-cp313-cp313-macosx_12_0_universal2.whl", hash = "sha256:2a741eae2cf110fd2223eeebe4151e22c0c02803e1cfac6880dbe8a39fecab6a", size = 32534715, upload-time = "2025-07-08T10:40:47.615Z" },
    { url = "https://files.pythonhosted.org/packages/10/75/8ab4da3099a2fac7335ecebce4246706d19bdd5dad167aa436b5b27c43c4/duckdb-1.3.2-cp313-cp313-macosx_12_0_x86_64.whl", hash = "sha256:51e62541341ea1a9e31f0f1ade2496a39b742caf513bebd52396f42ddd6525a0", size = 17110300, upload-time = "2025-07-08T10:40:49.674Z" },
    { url = "https://files.pythonhosted.org/packages/d1/46/af81b10d4a66a0f27c248df296d1b41ff2a305a235ed8488f93240f6f8b5/duckdb-1.3.2-cp313-cp313-manylinux_2_27_aarch64.manylinux_2_28_aarch64.whl", hash = "sha256:b3e519de5640e5671f1731b3ae6b496e0ed7e4de4a1c25c7a2f34c991ab64d71", size = 19180082, upload-time = "2025-07-08T10:40:51.679Z" },
    { url = "https://files.pythonhosted.org/packages/68/fc/259a54fc22111a847981927aa58528d766e8b228c6d41deb0ad8a1959f9f/duckdb-1.3.2-cp313-cp313-manylinux_2_27_x86_64.manylinux_2_28_x86_64.whl", hash = "sha256:4732fb8cc60566b60e7e53b8c19972cb5ed12d285147a3063b16cc64a79f6d9f", size = 21128404, upload-time = "2025-07-08T10:40:53.772Z" },
    { url = "https://files.pythonhosted.org/packages/ab/dc/5d5140383e40661173dacdceaddee2a97c3f6721a5e8d76e08258110595e/duckdb-1.3.2-cp313-cp313-musllinux_1_2_x86_64.whl", hash = "sha256:97f7a22dcaa1cca889d12c3dc43a999468375cdb6f6fe56edf840e062d4a8293", size = 22779786, upload-time = "2025-07-08T10:40:55.826Z" },
    { url = "https://files.pythonhosted.org/packages/51/c9/2fcd86ab7530a5b6caff42dbe516ce7a86277e12c499d1c1f5acd266ffb2/duckdb-1.3.2-cp313-cp313-win_amd64.whl", hash = "sha256:cd3d717bf9c49ef4b1016c2216517572258fa645c2923e91c5234053defa3fb5", size = 11395370, upload-time = "2025-07-08T10:40:57.655Z" },
]

[[package]]
name = "etils"
version = "1.13.0"
source = { registry = "https://pypi.org/simple" }
sdist = { url = "https://files.pythonhosted.org/packages/9b/a0/522bbff0f3cdd37968f90dd7f26c7aa801ed87f5ba335f156de7f2b88a48/etils-1.13.0.tar.gz", hash = "sha256:a5b60c71f95bcd2d43d4e9fb3dc3879120c1f60472bb5ce19f7a860b1d44f607", size = 106368, upload-time = "2025-07-15T10:29:10.563Z" }
wheels = [
    { url = "https://files.pythonhosted.org/packages/e7/98/87b5946356095738cb90a6df7b35ff69ac5750f6e783d5fbcc5cb3b6cbd7/etils-1.13.0-py3-none-any.whl", hash = "sha256:d9cd4f40fbe77ad6613b7348a18132cc511237b6c076dbb89105c0b520a4c6bb", size = 170603, upload-time = "2025-07-15T10:29:09.076Z" },
]

[package.optional-dependencies]
epath = [
    { name = "fsspec" },
    { name = "importlib-resources" },
    { name = "typing-extensions" },
    { name = "zipp" },
]
epy = [
    { name = "typing-extensions" },
]

[[package]]
name = "executing"
version = "2.2.0"
source = { registry = "https://pypi.org/simple" }
sdist = { url = "https://files.pythonhosted.org/packages/91/50/a9d80c47ff289c611ff12e63f7c5d13942c65d68125160cefd768c73e6e4/executing-2.2.0.tar.gz", hash = "sha256:5d108c028108fe2551d1a7b2e8b713341e2cb4fc0aa7dcf966fa4327a5226755", size = 978693, upload-time = "2025-01-22T15:41:29.403Z" }
wheels = [
    { url = "https://files.pythonhosted.org/packages/7b/8f/c4d9bafc34ad7ad5d8dc16dd1347ee0e507a52c3adb6bfa8887e1c6a26ba/executing-2.2.0-py2.py3-none-any.whl", hash = "sha256:11387150cad388d62750327a53d3339fad4888b39a6fe233c3afbb54ecffd3aa", size = 26702, upload-time = "2025-01-22T15:41:25.929Z" },
]

[[package]]
name = "fastjsonschema"
version = "2.21.2"
source = { registry = "https://pypi.org/simple" }
sdist = { url = "https://files.pythonhosted.org/packages/20/b5/23b216d9d985a956623b6bd12d4086b60f0059b27799f23016af04a74ea1/fastjsonschema-2.21.2.tar.gz", hash = "sha256:b1eb43748041c880796cd077f1a07c3d94e93ae84bba5ed36800a33554ae05de", size = 374130, upload-time = "2025-08-14T18:49:36.666Z" }
wheels = [
    { url = "https://files.pythonhosted.org/packages/cb/a8/20d0723294217e47de6d9e2e40fd4a9d2f7c4b6ef974babd482a59743694/fastjsonschema-2.21.2-py3-none-any.whl", hash = "sha256:1c797122d0a86c5cace2e54bf4e819c36223b552017172f32c5c024a6b77e463", size = 24024, upload-time = "2025-08-14T18:49:34.776Z" },
]

[[package]]
name = "filelock"
version = "3.19.1"
source = { registry = "https://pypi.org/simple" }
sdist = { url = "https://files.pythonhosted.org/packages/40/bb/0ab3e58d22305b6f5440629d20683af28959bf793d98d11950e305c1c326/filelock-3.19.1.tar.gz", hash = "sha256:66eda1888b0171c998b35be2bcc0f6d75c388a7ce20c3f3f37aa8e96c2dddf58", size = 17687, upload-time = "2025-08-14T16:56:03.016Z" }
wheels = [
    { url = "https://files.pythonhosted.org/packages/42/14/42b2651a2f46b022ccd948bca9f2d5af0fd8929c4eec235b8d6d844fbe67/filelock-3.19.1-py3-none-any.whl", hash = "sha256:d38e30481def20772f5baf097c122c3babc4fcdb7e14e57049eb9d88c6dc017d", size = 15988, upload-time = "2025-08-14T16:56:01.633Z" },
]

[[package]]
name = "flax"
version = "0.10.4"
source = { registry = "https://pypi.org/simple" }
dependencies = [
    { name = "jax" },
    { name = "msgpack" },
    { name = "numpy" },
    { name = "optax" },
    { name = "orbax-checkpoint" },
    { name = "pyyaml" },
    { name = "rich" },
    { name = "tensorstore" },
    { name = "treescope" },
    { name = "typing-extensions" },
]
sdist = { url = "https://files.pythonhosted.org/packages/45/5d/6fa18b5dcb737f0c454ad3c116c4faebbb51f164d81109255391a0462c5e/flax-0.10.4.tar.gz", hash = "sha256:57ae44d3f111fc85cff9049adb9684ce8ebd44e87bd8ca776ed52422c2d85021", size = 5179580, upload-time = "2025-02-27T00:11:00.913Z" }
wheels = [
    { url = "https://files.pythonhosted.org/packages/02/d3/c2de519b6b1f0292727406c5c12964fbe0f46bdbdbf92857716e358f1df3/flax-0.10.4-py3-none-any.whl", hash = "sha256:8cc83d91654ff943909730e02e858b4cd4577531373f83abe6597c58c581032d", size = 451817, upload-time = "2025-02-27T00:10:58.636Z" },
]

[[package]]
name = "fonttools"
version = "4.59.1"
source = { registry = "https://pypi.org/simple" }
sdist = { url = "https://files.pythonhosted.org/packages/11/7f/29c9c3fe4246f6ad96fee52b88d0dc3a863c7563b0afc959e36d78b965dc/fonttools-4.59.1.tar.gz", hash = "sha256:74995b402ad09822a4c8002438e54940d9f1ecda898d2bb057729d7da983e4cb", size = 3534394, upload-time = "2025-08-14T16:28:14.266Z" }
wheels = [
    { url = "https://files.pythonhosted.org/packages/ac/fe/6e069cc4cb8881d164a9bd956e9df555bc62d3eb36f6282e43440200009c/fonttools-4.59.1-cp312-cp312-macosx_10_13_universal2.whl", hash = "sha256:43ab814bbba5f02a93a152ee61a04182bb5809bd2bc3609f7822e12c53ae2c91", size = 2769172, upload-time = "2025-08-14T16:26:45.729Z" },
    { url = "https://files.pythonhosted.org/packages/b9/98/ec4e03f748fefa0dd72d9d95235aff6fef16601267f4a2340f0e16b9330f/fonttools-4.59.1-cp312-cp312-macosx_10_13_x86_64.whl", hash = "sha256:4f04c3ffbfa0baafcbc550657cf83657034eb63304d27b05cff1653b448ccff6", size = 2337281, upload-time = "2025-08-14T16:26:47.921Z" },
    { url = "https://files.pythonhosted.org/packages/8b/b1/890360a7e3d04a30ba50b267aca2783f4c1364363797e892e78a4f036076/fonttools-4.59.1-cp312-cp312-manylinux1_x86_64.manylinux2014_x86_64.manylinux_2_17_x86_64.manylinux_2_5_x86_64.whl", hash = "sha256:d601b153e51a5a6221f0d4ec077b6bfc6ac35bfe6c19aeaa233d8990b2b71726", size = 4909215, upload-time = "2025-08-14T16:26:49.682Z" },
    { url = "https://files.pythonhosted.org/packages/8a/ec/2490599550d6c9c97a44c1e36ef4de52d6acf742359eaa385735e30c05c4/fonttools-4.59.1-cp312-cp312-manylinux2014_aarch64.manylinux_2_17_aarch64.manylinux_2_28_aarch64.whl", hash = "sha256:c735e385e30278c54f43a0d056736942023c9043f84ee1021eff9fd616d17693", size = 4951958, upload-time = "2025-08-14T16:26:51.616Z" },
    { url = "https://files.pythonhosted.org/packages/d1/40/bd053f6f7634234a9b9805ff8ae4f32df4f2168bee23cafd1271ba9915a9/fonttools-4.59.1-cp312-cp312-musllinux_1_2_aarch64.whl", hash = "sha256:1017413cdc8555dce7ee23720da490282ab7ec1cf022af90a241f33f9a49afc4", size = 4894738, upload-time = "2025-08-14T16:26:53.836Z" },
    { url = "https://files.pythonhosted.org/packages/ac/a1/3cd12a010d288325a7cfcf298a84825f0f9c29b01dee1baba64edfe89257/fonttools-4.59.1-cp312-cp312-musllinux_1_2_x86_64.whl", hash = "sha256:5c6d8d773470a5107052874341ed3c487c16ecd179976d81afed89dea5cd7406", size = 5045983, upload-time = "2025-08-14T16:26:56.153Z" },
    { url = "https://files.pythonhosted.org/packages/a2/af/8a2c3f6619cc43cf87951405337cc8460d08a4e717bb05eaa94b335d11dc/fonttools-4.59.1-cp312-cp312-win32.whl", hash = "sha256:2a2d0d33307f6ad3a2086a95dd607c202ea8852fa9fb52af9b48811154d1428a", size = 2203407, upload-time = "2025-08-14T16:26:58.165Z" },
    { url = "https://files.pythonhosted.org/packages/8e/f2/a19b874ddbd3ebcf11d7e25188ef9ac3f68b9219c62263acb34aca8cde05/fonttools-4.59.1-cp312-cp312-win_amd64.whl", hash = "sha256:0b9e4fa7eaf046ed6ac470f6033d52c052481ff7a6e0a92373d14f556f298dc0", size = 2251561, upload-time = "2025-08-14T16:27:00.646Z" },
    { url = "https://files.pythonhosted.org/packages/19/5e/94a4d7f36c36e82f6a81e0064d148542e0ad3e6cf51fc5461ca128f3658d/fonttools-4.59.1-cp313-cp313-macosx_10_13_universal2.whl", hash = "sha256:89d9957b54246c6251345297dddf77a84d2c19df96af30d2de24093bbdf0528b", size = 2760192, upload-time = "2025-08-14T16:27:03.024Z" },
    { url = "https://files.pythonhosted.org/packages/ee/a5/f50712fc33ef9d06953c660cefaf8c8fe4b8bc74fa21f44ee5e4f9739439/fonttools-4.59.1-cp313-cp313-macosx_10_13_x86_64.whl", hash = "sha256:8156b11c0d5405810d216f53907bd0f8b982aa5f1e7e3127ab3be1a4062154ff", size = 2332694, upload-time = "2025-08-14T16:27:04.883Z" },
    { url = "https://files.pythonhosted.org/packages/e9/a2/5a9fc21c354bf8613215ce233ab0d933bd17d5ff4c29693636551adbc7b3/fonttools-4.59.1-cp313-cp313-manylinux1_x86_64.manylinux2014_x86_64.manylinux_2_17_x86_64.manylinux_2_5_x86_64.whl", hash = "sha256:8387876a8011caec52d327d5e5bca705d9399ec4b17afb8b431ec50d47c17d23", size = 4889254, upload-time = "2025-08-14T16:27:07.02Z" },
    { url = "https://files.pythonhosted.org/packages/2d/e5/54a6dc811eba018d022ca2e8bd6f2969291f9586ccf9a22a05fc55f91250/fonttools-4.59.1-cp313-cp313-manylinux2014_aarch64.manylinux_2_17_aarch64.manylinux_2_28_aarch64.whl", hash = "sha256:fb13823a74b3a9204a8ed76d3d6d5ec12e64cc5bc44914eb9ff1cdac04facd43", size = 4949109, upload-time = "2025-08-14T16:27:09.3Z" },
    { url = "https://files.pythonhosted.org/packages/db/15/b05c72a248a95bea0fd05fbd95acdf0742945942143fcf961343b7a3663a/fonttools-4.59.1-cp313-cp313-musllinux_1_2_aarch64.whl", hash = "sha256:e1ca10da138c300f768bb68e40e5b20b6ecfbd95f91aac4cc15010b6b9d65455", size = 4888428, upload-time = "2025-08-14T16:27:11.514Z" },
    { url = "https://files.pythonhosted.org/packages/63/71/c7d6840f858d695adc0c4371ec45e3fb1c8e060b276ba944e2800495aca4/fonttools-4.59.1-cp313-cp313-musllinux_1_2_x86_64.whl", hash = "sha256:2beb5bfc4887a3130f8625349605a3a45fe345655ce6031d1bac11017454b943", size = 5032668, upload-time = "2025-08-14T16:27:13.872Z" },
    { url = "https://files.pythonhosted.org/packages/90/54/57be4aca6f1312e2bc4d811200dd822325794e05bdb26eeff0976edca651/fonttools-4.59.1-cp313-cp313-win32.whl", hash = "sha256:419f16d750d78e6d704bfe97b48bba2f73b15c9418f817d0cb8a9ca87a5b94bf", size = 2201832, upload-time = "2025-08-14T16:27:16.126Z" },
    { url = "https://files.pythonhosted.org/packages/fc/1f/1899a6175a5f900ed8730a0d64f53ca1b596ed7609bfda033cf659114258/fonttools-4.59.1-cp313-cp313-win_amd64.whl", hash = "sha256:c536f8a852e8d3fa71dde1ec03892aee50be59f7154b533f0bf3c1174cfd5126", size = 2250673, upload-time = "2025-08-14T16:27:18.033Z" },
    { url = "https://files.pythonhosted.org/packages/15/07/f6ba82c22f118d9985c37fea65d8d715ca71300d78b6c6e90874dc59f11d/fonttools-4.59.1-cp314-cp314-macosx_10_13_universal2.whl", hash = "sha256:d5c3bfdc9663f3d4b565f9cb3b8c1efb3e178186435b45105bde7328cfddd7fe", size = 2758606, upload-time = "2025-08-14T16:27:20.064Z" },
    { url = "https://files.pythonhosted.org/packages/3a/81/84aa3d0ce27b0112c28b67b637ff7a47cf401cf5fbfee6476e4bc9777580/fonttools-4.59.1-cp314-cp314-macosx_10_13_x86_64.whl", hash = "sha256:ea03f1da0d722fe3c2278a05957e6550175571a4894fbf9d178ceef4a3783d2b", size = 2330187, upload-time = "2025-08-14T16:27:22.42Z" },
    { url = "https://files.pythonhosted.org/packages/17/41/b3ba43f78afb321e2e50232c87304c8d0f5ab39b64389b8286cc39cdb824/fonttools-4.59.1-cp314-cp314-manylinux1_x86_64.manylinux2014_x86_64.manylinux_2_17_x86_64.manylinux_2_5_x86_64.whl", hash = "sha256:57a3708ca6bfccb790f585fa6d8f29432ec329618a09ff94c16bcb3c55994643", size = 4832020, upload-time = "2025-08-14T16:27:24.214Z" },
    { url = "https://files.pythonhosted.org/packages/67/b1/3af871c7fb325a68938e7ce544ca48bfd2c6bb7b357f3c8252933b29100a/fonttools-4.59.1-cp314-cp314-manylinux2014_aarch64.manylinux_2_17_aarch64.manylinux_2_28_aarch64.whl", hash = "sha256:729367c91eb1ee84e61a733acc485065a00590618ca31c438e7dd4d600c01486", size = 4930687, upload-time = "2025-08-14T16:27:26.484Z" },
    { url = "https://files.pythonhosted.org/packages/c5/4f/299fc44646b30d9ef03ffaa78b109c7bd32121f0d8f10009ee73ac4514bc/fonttools-4.59.1-cp314-cp314-musllinux_1_2_aarch64.whl", hash = "sha256:8f8ef66ac6db450193ed150e10b3b45dde7aded10c5d279968bc63368027f62b", size = 4875794, upload-time = "2025-08-14T16:27:28.887Z" },
    { url = "https://files.pythonhosted.org/packages/90/cf/a0a3d763ab58f5f81ceff104ddb662fd9da94248694862b9c6cbd509fdd5/fonttools-4.59.1-cp314-cp314-musllinux_1_2_x86_64.whl", hash = "sha256:075f745d539a998cd92cb84c339a82e53e49114ec62aaea8307c80d3ad3aef3a", size = 4985780, upload-time = "2025-08-14T16:27:30.858Z" },
    { url = "https://files.pythonhosted.org/packages/72/c5/ba76511aaae143d89c29cd32ce30bafb61c477e8759a1590b8483f8065f8/fonttools-4.59.1-cp314-cp314-win32.whl", hash = "sha256:c2b0597522d4c5bb18aa5cf258746a2d4a90f25878cbe865e4d35526abd1b9fc", size = 2205610, upload-time = "2025-08-14T16:27:32.578Z" },
    { url = "https://files.pythonhosted.org/packages/a9/65/b250e69d6caf35bc65cddbf608be0662d741c248f2e7503ab01081fc267e/fonttools-4.59.1-cp314-cp314-win_amd64.whl", hash = "sha256:e9ad4ce044e3236f0814c906ccce8647046cc557539661e35211faadf76f283b", size = 2255376, upload-time = "2025-08-14T16:27:34.653Z" },
    { url = "https://files.pythonhosted.org/packages/11/f3/0bc63a23ac0f8175e23d82f85d6ee693fbd849de7ad739f0a3622182ad29/fonttools-4.59.1-cp314-cp314t-macosx_10_13_universal2.whl", hash = "sha256:652159e8214eb4856e8387ebcd6b6bd336ee258cbeb639c8be52005b122b9609", size = 2826546, upload-time = "2025-08-14T16:27:36.783Z" },
    { url = "https://files.pythonhosted.org/packages/e9/46/a3968205590e068fdf60e926be329a207782576cb584d3b7dcd2d2844957/fonttools-4.59.1-cp314-cp314t-macosx_10_13_x86_64.whl", hash = "sha256:43d177cd0e847ea026fedd9f099dc917da136ed8792d142298a252836390c478", size = 2359771, upload-time = "2025-08-14T16:27:39.678Z" },
    { url = "https://files.pythonhosted.org/packages/b8/ff/d14b4c283879e8cb57862d9624a34fe6522b6fcdd46ccbfc58900958794a/fonttools-4.59.1-cp314-cp314t-manylinux1_x86_64.manylinux2014_x86_64.manylinux_2_17_x86_64.manylinux_2_5_x86_64.whl", hash = "sha256:e54437651e1440ee53a95e6ceb6ee440b67a3d348c76f45f4f48de1a5ecab019", size = 4831575, upload-time = "2025-08-14T16:27:41.885Z" },
    { url = "https://files.pythonhosted.org/packages/9c/04/a277d9a584a49d98ca12d3b2c6663bdf333ae97aaa83bd0cdabf7c5a6c84/fonttools-4.59.1-cp314-cp314t-manylinux2014_aarch64.manylinux_2_17_aarch64.manylinux_2_28_aarch64.whl", hash = "sha256:6065fdec8ff44c32a483fd44abe5bcdb40dd5e2571a5034b555348f2b3a52cea", size = 5069962, upload-time = "2025-08-14T16:27:44.284Z" },
    { url = "https://files.pythonhosted.org/packages/16/6f/3d2ae69d96c4cdee6dfe7598ca5519a1514487700ca3d7c49c5a1ad65308/fonttools-4.59.1-cp314-cp314t-musllinux_1_2_aarch64.whl", hash = "sha256:42052b56d176f8b315fbc09259439c013c0cb2109df72447148aeda677599612", size = 4942926, upload-time = "2025-08-14T16:27:46.523Z" },
    { url = "https://files.pythonhosted.org/packages/0c/d3/c17379e0048d03ce26b38e4ab0e9a98280395b00529e093fe2d663ac0658/fonttools-4.59.1-cp314-cp314t-musllinux_1_2_x86_64.whl", hash = "sha256:bcd52eaa5c4c593ae9f447c1d13e7e4a00ca21d755645efa660b6999425b3c88", size = 4958678, upload-time = "2025-08-14T16:27:48.555Z" },
    { url = "https://files.pythonhosted.org/packages/8c/3f/c5543a1540abdfb4d375e3ebeb84de365ab9b153ec14cb7db05f537dd1e7/fonttools-4.59.1-cp314-cp314t-win32.whl", hash = "sha256:02e4fdf27c550dded10fe038a5981c29f81cb9bc649ff2eaa48e80dab8998f97", size = 2266706, upload-time = "2025-08-14T16:27:50.556Z" },
    { url = "https://files.pythonhosted.org/packages/3e/99/85bff6e674226bc8402f983e365f07e76d990e7220ba72bcc738fef52391/fonttools-4.59.1-cp314-cp314t-win_amd64.whl", hash = "sha256:412a5fd6345872a7c249dac5bcce380393f40c1c316ac07f447bc17d51900922", size = 2329994, upload-time = "2025-08-14T16:27:52.36Z" },
    { url = "https://files.pythonhosted.org/packages/0f/64/9d606e66d498917cd7a2ff24f558010d42d6fd4576d9dd57f0bd98333f5a/fonttools-4.59.1-py3-none-any.whl", hash = "sha256:647db657073672a8330608970a984d51573557f328030566521bc03415535042", size = 1130094, upload-time = "2025-08-14T16:28:12.048Z" },
]

[[package]]
name = "fsspec"
version = "2025.7.0"
source = { registry = "https://pypi.org/simple" }
sdist = { url = "https://files.pythonhosted.org/packages/8b/02/0835e6ab9cfc03916fe3f78c0956cfcdb6ff2669ffa6651065d5ebf7fc98/fsspec-2025.7.0.tar.gz", hash = "sha256:786120687ffa54b8283d942929540d8bc5ccfa820deb555a2b5d0ed2b737bf58", size = 304432, upload-time = "2025-07-15T16:05:21.19Z" }
wheels = [
    { url = "https://files.pythonhosted.org/packages/2f/e0/014d5d9d7a4564cf1c40b5039bc882db69fd881111e03ab3657ac0b218e2/fsspec-2025.7.0-py3-none-any.whl", hash = "sha256:8b012e39f63c7d5f10474de957f3ab793b47b45ae7d39f2fb735f8bbe25c0e21", size = 199597, upload-time = "2025-07-15T16:05:19.529Z" },
]

[[package]]
name = "h11"
version = "0.16.0"
source = { registry = "https://pypi.org/simple" }
sdist = { url = "https://files.pythonhosted.org/packages/01/ee/02a2c011bdab74c6fb3c75474d40b3052059d95df7e73351460c8588d963/h11-0.16.0.tar.gz", hash = "sha256:4e35b956cf45792e4caa5885e69fba00bdbc6ffafbfa020300e549b208ee5ff1", size = 101250, upload-time = "2025-04-24T03:35:25.427Z" }
wheels = [
    { url = "https://files.pythonhosted.org/packages/04/4b/29cac41a4d98d144bf5f6d33995617b185d14b22401f75ca86f384e87ff1/h11-0.16.0-py3-none-any.whl", hash = "sha256:63cf8bbe7522de3bf65932fda1d9c2772064ffb3dae62d55932da54b31cb6c86", size = 37515, upload-time = "2025-04-24T03:35:24.344Z" },
]

[[package]]
name = "httpcore"
version = "1.0.9"
source = { registry = "https://pypi.org/simple" }
dependencies = [
    { name = "certifi" },
    { name = "h11" },
]
sdist = { url = "https://files.pythonhosted.org/packages/06/94/82699a10bca87a5556c9c59b5963f2d039dbd239f25bc2a63907a05a14cb/httpcore-1.0.9.tar.gz", hash = "sha256:6e34463af53fd2ab5d807f399a9b45ea31c3dfa2276f15a2c3f00afff6e176e8", size = 85484, upload-time = "2025-04-24T22:06:22.219Z" }
wheels = [
    { url = "https://files.pythonhosted.org/packages/7e/f5/f66802a942d491edb555dd61e3a9961140fd64c90bce1eafd741609d334d/httpcore-1.0.9-py3-none-any.whl", hash = "sha256:2d400746a40668fc9dec9810239072b40b4484b640a8c38fd654a024c7a1bf55", size = 78784, upload-time = "2025-04-24T22:06:20.566Z" },
]

[[package]]
name = "httpx"
version = "0.28.1"
source = { registry = "https://pypi.org/simple" }
dependencies = [
    { name = "anyio" },
    { name = "certifi" },
    { name = "httpcore" },
    { name = "idna" },
]
sdist = { url = "https://files.pythonhosted.org/packages/b1/df/48c586a5fe32a0f01324ee087459e112ebb7224f646c0b5023f5e79e9956/httpx-0.28.1.tar.gz", hash = "sha256:75e98c5f16b0f35b567856f597f06ff2270a374470a5c2392242528e3e3e42fc", size = 141406, upload-time = "2024-12-06T15:37:23.222Z" }
wheels = [
    { url = "https://files.pythonhosted.org/packages/2a/39/e50c7c3a983047577ee07d2a9e53faf5a69493943ec3f6a384bdc792deb2/httpx-0.28.1-py3-none-any.whl", hash = "sha256:d909fcccc110f8c7faf814ca82a9a4d816bc5a6dbfea25d6591d6985b8ba59ad", size = 73517, upload-time = "2024-12-06T15:37:21.509Z" },
]

[[package]]
name = "humanize"
version = "4.12.3"
source = { registry = "https://pypi.org/simple" }
sdist = { url = "https://files.pythonhosted.org/packages/22/d1/bbc4d251187a43f69844f7fd8941426549bbe4723e8ff0a7441796b0789f/humanize-4.12.3.tar.gz", hash = "sha256:8430be3a615106fdfceb0b2c1b41c4c98c6b0fc5cc59663a5539b111dd325fb0", size = 80514, upload-time = "2025-04-30T11:51:07.98Z" }
wheels = [
    { url = "https://files.pythonhosted.org/packages/a0/1e/62a2ec3104394a2975a2629eec89276ede9dbe717092f6966fcf963e1bf0/humanize-4.12.3-py3-none-any.whl", hash = "sha256:2cbf6370af06568fa6d2da77c86edb7886f3160ecd19ee1ffef07979efc597f6", size = 128487, upload-time = "2025-04-30T11:51:06.468Z" },
]

[[package]]
name = "identify"
version = "2.6.14"
source = { registry = "https://pypi.org/simple" }
sdist = { url = "https://files.pythonhosted.org/packages/52/c4/62963f25a678f6a050fb0505a65e9e726996171e6dbe1547f79619eefb15/identify-2.6.14.tar.gz", hash = "sha256:663494103b4f717cb26921c52f8751363dc89db64364cd836a9bf1535f53cd6a", size = 99283, upload-time = "2025-09-06T19:30:52.938Z" }
wheels = [
    { url = "https://files.pythonhosted.org/packages/e5/ae/2ad30f4652712c82f1c23423d79136fbce338932ad166d70c1efb86a5998/identify-2.6.14-py2.py3-none-any.whl", hash = "sha256:11a073da82212c6646b1f39bb20d4483bfb9543bd5566fec60053c4bb309bf2e", size = 99172, upload-time = "2025-09-06T19:30:51.759Z" },
]

[[package]]
name = "idna"
version = "3.10"
source = { registry = "https://pypi.org/simple" }
sdist = { url = "https://files.pythonhosted.org/packages/f1/70/7703c29685631f5a7590aa73f1f1d3fa9a380e654b86af429e0934a32f7d/idna-3.10.tar.gz", hash = "sha256:12f65c9b470abda6dc35cf8e63cc574b1c52b11df2c86030af0ac09b01b13ea9", size = 190490, upload-time = "2024-09-15T18:07:39.745Z" }
wheels = [
    { url = "https://files.pythonhosted.org/packages/76/c6/c88e154df9c4e1a2a66ccf0005a88dfb2650c1dffb6f5ce603dfbd452ce3/idna-3.10-py3-none-any.whl", hash = "sha256:946d195a0d259cbba61165e88e65941f16e9b36ea6ddb97f00452bae8b1287d3", size = 70442, upload-time = "2024-09-15T18:07:37.964Z" },
]

[[package]]
name = "importlib-resources"
version = "6.5.2"
source = { registry = "https://pypi.org/simple" }
sdist = { url = "https://files.pythonhosted.org/packages/cf/8c/f834fbf984f691b4f7ff60f50b514cc3de5cc08abfc3295564dd89c5e2e7/importlib_resources-6.5.2.tar.gz", hash = "sha256:185f87adef5bcc288449d98fb4fba07cea78bc036455dd44c5fc4a2fe78fed2c", size = 44693, upload-time = "2025-01-03T18:51:56.698Z" }
wheels = [
    { url = "https://files.pythonhosted.org/packages/a4/ed/1f1afb2e9e7f38a545d628f864d562a5ae64fe6f7a10e28ffb9b185b4e89/importlib_resources-6.5.2-py3-none-any.whl", hash = "sha256:789cfdc3ed28c78b67a06acb8126751ced69a3d5f79c095a98298cd8a760ccec", size = 37461, upload-time = "2025-01-03T18:51:54.306Z" },
]

[[package]]
name = "iniconfig"
version = "2.1.0"
source = { registry = "https://pypi.org/simple" }
sdist = { url = "https://files.pythonhosted.org/packages/f2/97/ebf4da567aa6827c909642694d71c9fcf53e5b504f2d96afea02718862f3/iniconfig-2.1.0.tar.gz", hash = "sha256:3abbd2e30b36733fee78f9c7f7308f2d0050e88f0087fd25c2645f63c773e1c7", size = 4793, upload-time = "2025-03-19T20:09:59.721Z" }
wheels = [
    { url = "https://files.pythonhosted.org/packages/2c/e1/e6716421ea10d38022b952c159d5161ca1193197fb744506875fbb87ea7b/iniconfig-2.1.0-py3-none-any.whl", hash = "sha256:9deba5723312380e77435581c6bf4935c94cbfab9b1ed33ef8d238ea168eb760", size = 6050, upload-time = "2025-03-19T20:10:01.071Z" },
]

[[package]]
name = "ipykernel"
version = "6.30.1"
source = { registry = "https://pypi.org/simple" }
dependencies = [
    { name = "appnope", marker = "sys_platform == 'darwin'" },
    { name = "comm" },
    { name = "debugpy" },
    { name = "ipython" },
    { name = "jupyter-client" },
    { name = "jupyter-core" },
    { name = "matplotlib-inline" },
    { name = "nest-asyncio" },
    { name = "packaging" },
    { name = "psutil" },
    { name = "pyzmq" },
    { name = "tornado" },
    { name = "traitlets" },
]
sdist = { url = "https://files.pythonhosted.org/packages/bb/76/11082e338e0daadc89c8ff866185de11daf67d181901038f9e139d109761/ipykernel-6.30.1.tar.gz", hash = "sha256:6abb270161896402e76b91394fcdce5d1be5d45f456671e5080572f8505be39b", size = 166260, upload-time = "2025-08-04T15:47:35.018Z" }
wheels = [
    { url = "https://files.pythonhosted.org/packages/fc/c7/b445faca8deb954fe536abebff4ece5b097b923de482b26e78448c89d1dd/ipykernel-6.30.1-py3-none-any.whl", hash = "sha256:aa6b9fb93dca949069d8b85b6c79b2518e32ac583ae9c7d37c51d119e18b3fb4", size = 117484, upload-time = "2025-08-04T15:47:32.622Z" },
]

[[package]]
name = "ipython"
version = "8.37.0"
source = { registry = "https://pypi.org/simple" }
dependencies = [
    { name = "colorama", marker = "sys_platform == 'win32'" },
    { name = "decorator" },
    { name = "jedi" },
    { name = "matplotlib-inline" },
    { name = "pexpect", marker = "sys_platform != 'emscripten' and sys_platform != 'win32'" },
    { name = "prompt-toolkit" },
    { name = "pygments" },
    { name = "stack-data" },
    { name = "traitlets" },
]
sdist = { url = "https://files.pythonhosted.org/packages/85/31/10ac88f3357fc276dc8a64e8880c82e80e7459326ae1d0a211b40abf6665/ipython-8.37.0.tar.gz", hash = "sha256:ca815841e1a41a1e6b73a0b08f3038af9b2252564d01fc405356d34033012216", size = 5606088, upload-time = "2025-05-31T16:39:09.613Z" }
wheels = [
    { url = "https://files.pythonhosted.org/packages/91/d0/274fbf7b0b12643cbbc001ce13e6a5b1607ac4929d1b11c72460152c9fc3/ipython-8.37.0-py3-none-any.whl", hash = "sha256:ed87326596b878932dbcb171e3e698845434d8c61b8d8cd474bf663041a9dcf2", size = 831864, upload-time = "2025-05-31T16:39:06.38Z" },
]

[[package]]
name = "itsdangerous"
version = "2.2.0"
source = { registry = "https://pypi.org/simple" }
sdist = { url = "https://files.pythonhosted.org/packages/9c/cb/8ac0172223afbccb63986cc25049b154ecfb5e85932587206f42317be31d/itsdangerous-2.2.0.tar.gz", hash = "sha256:e0050c0b7da1eea53ffaf149c0cfbb5c6e2e2b69c4bef22c81fa6eb73e5f6173", size = 54410, upload-time = "2024-04-16T21:28:15.614Z" }
wheels = [
    { url = "https://files.pythonhosted.org/packages/04/96/92447566d16df59b2a776c0fb82dbc4d9e07cd95062562af01e408583fc4/itsdangerous-2.2.0-py3-none-any.whl", hash = "sha256:c6242fc49e35958c8b15141343aa660db5fc54d4f13a1db01a3f5891b98700ef", size = 16234, upload-time = "2024-04-16T21:28:14.499Z" },
]

[[package]]
name = "jax"
version = "0.7.2"
source = { registry = "https://pypi.org/simple" }
dependencies = [
    { name = "jaxlib" },
    { name = "ml-dtypes" },
    { name = "numpy" },
    { name = "opt-einsum" },
    { name = "scipy" },
]
sdist = { url = "https://files.pythonhosted.org/packages/8f/e7/1e8e8af59b7659c83dc07dfa1dc23bc13551e5ef89bdef19ced044a497fc/jax-0.7.2.tar.gz", hash = "sha256:71a42b964bc6d52e819311429e6c0f5742e2a4650226dab1a1dd26fd986ca70d", size = 2434085, upload-time = "2025-09-16T16:48:53.108Z" }
wheels = [
    { url = "https://files.pythonhosted.org/packages/d5/e6/5fd0f6fff79eb47469ff9c4fa27125b661517a2fbf8884689b02e9fdfaa8/jax-0.7.2-py3-none-any.whl", hash = "sha256:e7e32f9be51ae5cc6854225958c57de8cca2187d279844338465b15e8a1fe7f2", size = 2835570, upload-time = "2025-09-16T16:48:51.33Z" },
]

[[package]]
name = "jaxfun"
version = "0.1.0"
source = { editable = "." }
dependencies = [
    { name = "flax" },
    { name = "jax" },
    { name = "matplotlib" },
<<<<<<< HEAD
=======
    { name = "mpi4py" },
>>>>>>> e9bac5ad
    { name = "optax" },
    { name = "pre-commit" },
    { name = "sympy" },
]

[package.dev-dependencies]
dev = [
    { name = "ipykernel" },
    { name = "ipython" },
    { name = "marimo", extra = ["recommended"] },
    { name = "plotly" },
    { name = "pre-commit" },
    { name = "pytest" },
    { name = "pytest-cov" },
    { name = "pyvista" },
    { name = "ruff" },
    { name = "soap-jax" },
]

[package.metadata]
requires-dist = [
    { name = "flax", specifier = ">=0.10.4" },
    { name = "jax", specifier = ">=0.6" },
    { name = "matplotlib", specifier = ">=3.9.3" },
<<<<<<< HEAD
=======
    { name = "mpi4py", specifier = ">=4.1" },
>>>>>>> e9bac5ad
    { name = "optax", specifier = ">=0.2.5" },
    { name = "pre-commit", specifier = ">=4.3" },
    { name = "sympy", specifier = ">=1.13.3" },
]

[package.metadata.requires-dev]
dev = [
    { name = "ipykernel", specifier = ">=6.30.1" },
    { name = "ipython", specifier = ">=8.37.0" },
    { name = "marimo", extras = ["recommended"], specifier = ">=0.15.2" },
    { name = "plotly", specifier = ">=6.3.0" },
    { name = "pre-commit", specifier = ">=4.3.0" },
    { name = "pytest", specifier = ">=8.4.1" },
    { name = "pytest-cov", specifier = ">=6.2.1" },
    { name = "pyvista", specifier = ">=0.46.2" },
    { name = "ruff", specifier = ">=0.12.10" },
    { name = "soap-jax", git = "https://github.com/haydn-jones/SOAP_JAX" },
]

[[package]]
name = "jaxlib"
version = "0.7.2"
source = { registry = "https://pypi.org/simple" }
dependencies = [
    { name = "ml-dtypes" },
    { name = "numpy" },
    { name = "scipy" },
]
wheels = [
    { url = "https://files.pythonhosted.org/packages/df/82/324ffb86a6de8c149689b499b6dc6e4f83684fe43ae9e81c8e5eb91bc50f/jaxlib-0.7.2-cp312-cp312-macosx_11_0_arm64.whl", hash = "sha256:bd6d1c53bd475e0e768a54af98b1642fb49d7304cf055ceebb1d01e89d38a1cb", size = 53563644, upload-time = "2025-09-16T16:49:18.04Z" },
    { url = "https://files.pythonhosted.org/packages/89/6a/689b177de0672a7b4fe5489eec7cbb11305959c3af8da7d646e7f3aeb754/jaxlib-0.7.2-cp312-cp312-manylinux_2_27_aarch64.whl", hash = "sha256:9b5a0d357497611a113d207fb2c1997f01ab7a175870700812220f0bcaa31822", size = 71557871, upload-time = "2025-09-16T16:49:20.964Z" },
    { url = "https://files.pythonhosted.org/packages/7b/73/b44fbe943c9e02e25c99eb64e6b86e2dde8d918d064326813b5bbe620951/jaxlib-0.7.2-cp312-cp312-manylinux_2_27_x86_64.whl", hash = "sha256:11f32319e662ccff66859eb393757050d8971bd880bc4dd70dec6434d890fb59", size = 78167979, upload-time = "2025-09-16T16:49:24.607Z" },
    { url = "https://files.pythonhosted.org/packages/ee/0e/13d5264bbe08f03ae9e7abe7aa3041b5c29f9daf5493b8156ae7baa6cbf1/jaxlib-0.7.2-cp312-cp312-win_amd64.whl", hash = "sha256:b53cf3a7ed342ca1a9f419cc7a3c387598fc743043ba4a7c5895ebc4d62fa05a", size = 58040487, upload-time = "2025-09-16T16:49:28.101Z" },
    { url = "https://files.pythonhosted.org/packages/57/48/4eafdde441b6e37a20b969033b0c73680eb4bf59003518d9099459a115d0/jaxlib-0.7.2-cp313-cp313-macosx_11_0_arm64.whl", hash = "sha256:e1b3dfe9915825fce006ea095b853f57681845c5bfa80975dcc3788936371fb0", size = 53562665, upload-time = "2025-09-16T16:49:31.05Z" },
    { url = "https://files.pythonhosted.org/packages/14/a2/3ed83db683a8f0cd7c60266f1d8e34137c6d13cb0f6e8b66717ea3f38665/jaxlib-0.7.2-cp313-cp313-manylinux_2_27_aarch64.whl", hash = "sha256:97c793e97be5ddc73b3e85e6ce8ad3709e8054f75ea219cc0cb4f0805a65af06", size = 71556806, upload-time = "2025-09-16T16:49:34.45Z" },
    { url = "https://files.pythonhosted.org/packages/3e/0b/a33add48e904dd88a52d4653cc8290da0f2d3dc132c60c5dbda6783f4e4a/jaxlib-0.7.2-cp313-cp313-manylinux_2_27_x86_64.whl", hash = "sha256:49d99620486effda87400024723a452306566996e3de719ee633f05220d1ee77", size = 78167866, upload-time = "2025-09-16T16:49:37.838Z" },
    { url = "https://files.pythonhosted.org/packages/90/9b/2049f4e5e5527cee1cf26a9f037b91abac85503074b5420678bc199b1af7/jaxlib-0.7.2-cp313-cp313-win_amd64.whl", hash = "sha256:59081f79245a40a6a2590e660fb2981ac541112893a6617121822a6afdbb5ead", size = 58041016, upload-time = "2025-09-16T16:49:40.962Z" },
    { url = "https://files.pythonhosted.org/packages/5e/da/79ab9f3d34b3ea6b30dacdb3415afd6a9d8160a8bdb48ed581192e80fb5c/jaxlib-0.7.2-cp313-cp313t-macosx_11_0_arm64.whl", hash = "sha256:3ba65706622ba6b8cd33be51d2b8a3619ac4023faa18de67158ae6c67dc7097f", size = 53649187, upload-time = "2025-09-16T16:49:43.817Z" },
    { url = "https://files.pythonhosted.org/packages/87/0f/b39c008ef8015dcfafee04a5f575546a8111d0b9baee027fee2c89f40549/jaxlib-0.7.2-cp313-cp313t-manylinux_2_27_aarch64.whl", hash = "sha256:a1427c5f61c52d792fc55678cdc005ad9889ecd61e12dd312494e3daa71ce58d", size = 71654672, upload-time = "2025-09-16T16:49:46.82Z" },
    { url = "https://files.pythonhosted.org/packages/f2/7e/883e9bc1198f64a45505c0d83d013a1a068265c0f8c53ba7b28c874562f9/jaxlib-0.7.2-cp313-cp313t-manylinux_2_27_x86_64.whl", hash = "sha256:4803d42c9019f7650da15db32dde6f17cd49279da72000878b045e31524e2cda", size = 78265965, upload-time = "2025-09-16T16:49:50.484Z" },
    { url = "https://files.pythonhosted.org/packages/de/9c/44efc0f1636e96292339d9fbef34261ba57d7197d527c302d52fac584016/jaxlib-0.7.2-cp314-cp314-macosx_11_0_arm64.whl", hash = "sha256:b24ff1c564033bbe8dc4a14690e3fdb89b7e15230474afda6b2c1c90ef94bf32", size = 53565475, upload-time = "2025-09-16T16:49:53.708Z" },
    { url = "https://files.pythonhosted.org/packages/68/99/4b1ff7240b62e4d812f7fef28422d3927dd288a2ed9d54471f1eeb0b93e8/jaxlib-0.7.2-cp314-cp314-manylinux_2_27_aarch64.whl", hash = "sha256:7c70385cf7a0ea5feebd47d5a45816b3b1abfd0487060da58173f175cfd318a8", size = 71563416, upload-time = "2025-09-16T16:49:57.172Z" },
    { url = "https://files.pythonhosted.org/packages/8a/00/d8f5dc1113b55eae3d2f74e424b13de152478cd73f3d40d96b359307106c/jaxlib-0.7.2-cp314-cp314-manylinux_2_27_x86_64.whl", hash = "sha256:c76fb5fbb3ca2417f881ecbadd0516ea5ab9cc49daeab079752dc7f7a4951f0d", size = 78182392, upload-time = "2025-09-16T16:50:00.749Z" },
    { url = "https://files.pythonhosted.org/packages/be/0b/f0e2f6c391c2691b4ec7d32045832270148182d6e3fbb15d6d04027c7bec/jaxlib-0.7.2-cp314-cp314-win_amd64.whl", hash = "sha256:2554fcb4835efafdf2cc92754733aec2a566d26716ad95ea5a77da1053e6269a", size = 60230144, upload-time = "2025-09-16T16:50:03.993Z" },
    { url = "https://files.pythonhosted.org/packages/68/01/e1c44924d3a2a84a6dbc97d9fa515712decc92199a16a519c44e98dcfe33/jaxlib-0.7.2-cp314-cp314t-macosx_11_0_arm64.whl", hash = "sha256:84e158bbc79eab93b1493cdd031f93e1483b7a26a98edfdd2868f3d0752b0228", size = 53648014, upload-time = "2025-09-16T16:50:07.348Z" },
    { url = "https://files.pythonhosted.org/packages/ee/8e/b16f6f1957aba6736f1c90c0161060deb1c1f4c91ea68cbced3ba7b6e163/jaxlib-0.7.2-cp314-cp314t-manylinux_2_27_aarch64.whl", hash = "sha256:4716dc886bda1372a2c78dc6d3c23e50049044d7c552d22a95a14aac6e040731", size = 71659925, upload-time = "2025-09-16T16:50:11.135Z" },
    { url = "https://files.pythonhosted.org/packages/0c/e2/47c52aa806e98f00754b1c303f85d0594d623a7ff5c8592923f7bae45fce/jaxlib-0.7.2-cp314-cp314t-manylinux_2_27_x86_64.whl", hash = "sha256:3ecc0b2e76c089cef350f7916275431b299a17615e32ced1ece18cdd47df6bd2", size = 78264963, upload-time = "2025-09-16T16:50:14.613Z" },
]

[[package]]
name = "jaxtyping"
version = "0.3.2"
source = { registry = "https://pypi.org/simple" }
dependencies = [
    { name = "wadler-lindig" },
]
sdist = { url = "https://files.pythonhosted.org/packages/88/a8/416bd7ea110ec6b68e8868b0f99c985c735adcf7badc491d3c343937260a/jaxtyping-0.3.2.tar.gz", hash = "sha256:f30483fac4b42e915db8ad2414a85c3b63284aa7d3c100b96b59f755cf4a86ad", size = 44989, upload-time = "2025-04-23T09:48:16.907Z" }
wheels = [
    { url = "https://files.pythonhosted.org/packages/c9/b9/281e10e2d967ea5e481683eaec99f55ac5a61085ee60551c36942ef32bef/jaxtyping-0.3.2-py3-none-any.whl", hash = "sha256:6a020fd276226ddb5ac4f5725323843dd65e3c7e85c64fd62431e5f738c74e04", size = 55409, upload-time = "2025-04-23T09:48:15.924Z" },
]

[[package]]
name = "jedi"
version = "0.19.2"
source = { registry = "https://pypi.org/simple" }
dependencies = [
    { name = "parso" },
]
sdist = { url = "https://files.pythonhosted.org/packages/72/3a/79a912fbd4d8dd6fbb02bf69afd3bb72cf0c729bb3063c6f4498603db17a/jedi-0.19.2.tar.gz", hash = "sha256:4770dc3de41bde3966b02eb84fbcf557fb33cce26ad23da12c742fb50ecb11f0", size = 1231287, upload-time = "2024-11-11T01:41:42.873Z" }
wheels = [
    { url = "https://files.pythonhosted.org/packages/c0/5a/9cac0c82afec3d09ccd97c8b6502d48f165f9124db81b4bcb90b4af974ee/jedi-0.19.2-py2.py3-none-any.whl", hash = "sha256:a8ef22bde8490f57fe5c7681a3c83cb58874daf72b4784de3cce5b6ef6edb5b9", size = 1572278, upload-time = "2024-11-11T01:41:40.175Z" },
]

[[package]]
name = "jinja2"
version = "3.1.6"
source = { registry = "https://pypi.org/simple" }
dependencies = [
    { name = "markupsafe" },
]
sdist = { url = "https://files.pythonhosted.org/packages/df/bf/f7da0350254c0ed7c72f3e33cef02e048281fec7ecec5f032d4aac52226b/jinja2-3.1.6.tar.gz", hash = "sha256:0137fb05990d35f1275a587e9aee6d56da821fc83491a0fb838183be43f66d6d", size = 245115, upload-time = "2025-03-05T20:05:02.478Z" }
wheels = [
    { url = "https://files.pythonhosted.org/packages/62/a1/3d680cbfd5f4b8f15abc1d571870c5fc3e594bb582bc3b64ea099db13e56/jinja2-3.1.6-py3-none-any.whl", hash = "sha256:85ece4451f492d0c13c5dd7c13a64681a86afae63a5f347908daf103ce6d2f67", size = 134899, upload-time = "2025-03-05T20:05:00.369Z" },
]

[[package]]
name = "jiter"
version = "0.10.0"
source = { registry = "https://pypi.org/simple" }
sdist = { url = "https://files.pythonhosted.org/packages/ee/9d/ae7ddb4b8ab3fb1b51faf4deb36cb48a4fbbd7cb36bad6a5fca4741306f7/jiter-0.10.0.tar.gz", hash = "sha256:07a7142c38aacc85194391108dc91b5b57093c978a9932bd86a36862759d9500", size = 162759, upload-time = "2025-05-18T19:04:59.73Z" }
wheels = [
    { url = "https://files.pythonhosted.org/packages/6d/b5/348b3313c58f5fbfb2194eb4d07e46a35748ba6e5b3b3046143f3040bafa/jiter-0.10.0-cp312-cp312-macosx_10_12_x86_64.whl", hash = "sha256:1e274728e4a5345a6dde2d343c8da018b9d4bd4350f5a472fa91f66fda44911b", size = 312262, upload-time = "2025-05-18T19:03:44.637Z" },
    { url = "https://files.pythonhosted.org/packages/9c/4a/6a2397096162b21645162825f058d1709a02965606e537e3304b02742e9b/jiter-0.10.0-cp312-cp312-macosx_11_0_arm64.whl", hash = "sha256:7202ae396446c988cb2a5feb33a543ab2165b786ac97f53b59aafb803fef0744", size = 320124, upload-time = "2025-05-18T19:03:46.341Z" },
    { url = "https://files.pythonhosted.org/packages/2a/85/1ce02cade7516b726dd88f59a4ee46914bf79d1676d1228ef2002ed2f1c9/jiter-0.10.0-cp312-cp312-manylinux_2_17_aarch64.manylinux2014_aarch64.whl", hash = "sha256:23ba7722d6748b6920ed02a8f1726fb4b33e0fd2f3f621816a8b486c66410ab2", size = 345330, upload-time = "2025-05-18T19:03:47.596Z" },
    { url = "https://files.pythonhosted.org/packages/75/d0/bb6b4f209a77190ce10ea8d7e50bf3725fc16d3372d0a9f11985a2b23eff/jiter-0.10.0-cp312-cp312-manylinux_2_17_armv7l.manylinux2014_armv7l.whl", hash = "sha256:371eab43c0a288537d30e1f0b193bc4eca90439fc08a022dd83e5e07500ed026", size = 369670, upload-time = "2025-05-18T19:03:49.334Z" },
    { url = "https://files.pythonhosted.org/packages/a0/f5/a61787da9b8847a601e6827fbc42ecb12be2c925ced3252c8ffcb56afcaf/jiter-0.10.0-cp312-cp312-manylinux_2_17_ppc64le.manylinux2014_ppc64le.whl", hash = "sha256:6c675736059020365cebc845a820214765162728b51ab1e03a1b7b3abb70f74c", size = 489057, upload-time = "2025-05-18T19:03:50.66Z" },
    { url = "https://files.pythonhosted.org/packages/12/e4/6f906272810a7b21406c760a53aadbe52e99ee070fc5c0cb191e316de30b/jiter-0.10.0-cp312-cp312-manylinux_2_17_s390x.manylinux2014_s390x.whl", hash = "sha256:0c5867d40ab716e4684858e4887489685968a47e3ba222e44cde6e4a2154f959", size = 389372, upload-time = "2025-05-18T19:03:51.98Z" },
    { url = "https://files.pythonhosted.org/packages/e2/ba/77013b0b8ba904bf3762f11e0129b8928bff7f978a81838dfcc958ad5728/jiter-0.10.0-cp312-cp312-manylinux_2_17_x86_64.manylinux2014_x86_64.whl", hash = "sha256:395bb9a26111b60141757d874d27fdea01b17e8fac958b91c20128ba8f4acc8a", size = 352038, upload-time = "2025-05-18T19:03:53.703Z" },
    { url = "https://files.pythonhosted.org/packages/67/27/c62568e3ccb03368dbcc44a1ef3a423cb86778a4389e995125d3d1aaa0a4/jiter-0.10.0-cp312-cp312-manylinux_2_5_i686.manylinux1_i686.whl", hash = "sha256:6842184aed5cdb07e0c7e20e5bdcfafe33515ee1741a6835353bb45fe5d1bd95", size = 391538, upload-time = "2025-05-18T19:03:55.046Z" },
    { url = "https://files.pythonhosted.org/packages/c0/72/0d6b7e31fc17a8fdce76164884edef0698ba556b8eb0af9546ae1a06b91d/jiter-0.10.0-cp312-cp312-musllinux_1_1_aarch64.whl", hash = "sha256:62755d1bcea9876770d4df713d82606c8c1a3dca88ff39046b85a048566d56ea", size = 523557, upload-time = "2025-05-18T19:03:56.386Z" },
    { url = "https://files.pythonhosted.org/packages/2f/09/bc1661fbbcbeb6244bd2904ff3a06f340aa77a2b94e5a7373fd165960ea3/jiter-0.10.0-cp312-cp312-musllinux_1_1_x86_64.whl", hash = "sha256:533efbce2cacec78d5ba73a41756beff8431dfa1694b6346ce7af3a12c42202b", size = 514202, upload-time = "2025-05-18T19:03:57.675Z" },
    { url = "https://files.pythonhosted.org/packages/1b/84/5a5d5400e9d4d54b8004c9673bbe4403928a00d28529ff35b19e9d176b19/jiter-0.10.0-cp312-cp312-win32.whl", hash = "sha256:8be921f0cadd245e981b964dfbcd6fd4bc4e254cdc069490416dd7a2632ecc01", size = 211781, upload-time = "2025-05-18T19:03:59.025Z" },
    { url = "https://files.pythonhosted.org/packages/9b/52/7ec47455e26f2d6e5f2ea4951a0652c06e5b995c291f723973ae9e724a65/jiter-0.10.0-cp312-cp312-win_amd64.whl", hash = "sha256:a7c7d785ae9dda68c2678532a5a1581347e9c15362ae9f6e68f3fdbfb64f2e49", size = 206176, upload-time = "2025-05-18T19:04:00.305Z" },
    { url = "https://files.pythonhosted.org/packages/2e/b0/279597e7a270e8d22623fea6c5d4eeac328e7d95c236ed51a2b884c54f70/jiter-0.10.0-cp313-cp313-macosx_10_12_x86_64.whl", hash = "sha256:e0588107ec8e11b6f5ef0e0d656fb2803ac6cf94a96b2b9fc675c0e3ab5e8644", size = 311617, upload-time = "2025-05-18T19:04:02.078Z" },
    { url = "https://files.pythonhosted.org/packages/91/e3/0916334936f356d605f54cc164af4060e3e7094364add445a3bc79335d46/jiter-0.10.0-cp313-cp313-macosx_11_0_arm64.whl", hash = "sha256:cafc4628b616dc32530c20ee53d71589816cf385dd9449633e910d596b1f5c8a", size = 318947, upload-time = "2025-05-18T19:04:03.347Z" },
    { url = "https://files.pythonhosted.org/packages/6a/8e/fd94e8c02d0e94539b7d669a7ebbd2776e51f329bb2c84d4385e8063a2ad/jiter-0.10.0-cp313-cp313-manylinux_2_17_aarch64.manylinux2014_aarch64.whl", hash = "sha256:520ef6d981172693786a49ff5b09eda72a42e539f14788124a07530f785c3ad6", size = 344618, upload-time = "2025-05-18T19:04:04.709Z" },
    { url = "https://files.pythonhosted.org/packages/6f/b0/f9f0a2ec42c6e9c2e61c327824687f1e2415b767e1089c1d9135f43816bd/jiter-0.10.0-cp313-cp313-manylinux_2_17_armv7l.manylinux2014_armv7l.whl", hash = "sha256:554dedfd05937f8fc45d17ebdf298fe7e0c77458232bcb73d9fbbf4c6455f5b3", size = 368829, upload-time = "2025-05-18T19:04:06.912Z" },
    { url = "https://files.pythonhosted.org/packages/e8/57/5bbcd5331910595ad53b9fd0c610392ac68692176f05ae48d6ce5c852967/jiter-0.10.0-cp313-cp313-manylinux_2_17_ppc64le.manylinux2014_ppc64le.whl", hash = "sha256:5bc299da7789deacf95f64052d97f75c16d4fc8c4c214a22bf8d859a4288a1c2", size = 491034, upload-time = "2025-05-18T19:04:08.222Z" },
    { url = "https://files.pythonhosted.org/packages/9b/be/c393df00e6e6e9e623a73551774449f2f23b6ec6a502a3297aeeece2c65a/jiter-0.10.0-cp313-cp313-manylinux_2_17_s390x.manylinux2014_s390x.whl", hash = "sha256:5161e201172de298a8a1baad95eb85db4fb90e902353b1f6a41d64ea64644e25", size = 388529, upload-time = "2025-05-18T19:04:09.566Z" },
    { url = "https://files.pythonhosted.org/packages/42/3e/df2235c54d365434c7f150b986a6e35f41ebdc2f95acea3036d99613025d/jiter-0.10.0-cp313-cp313-manylinux_2_17_x86_64.manylinux2014_x86_64.whl", hash = "sha256:2e2227db6ba93cb3e2bf67c87e594adde0609f146344e8207e8730364db27041", size = 350671, upload-time = "2025-05-18T19:04:10.98Z" },
    { url = "https://files.pythonhosted.org/packages/c6/77/71b0b24cbcc28f55ab4dbfe029f9a5b73aeadaba677843fc6dc9ed2b1d0a/jiter-0.10.0-cp313-cp313-manylinux_2_5_i686.manylinux1_i686.whl", hash = "sha256:15acb267ea5e2c64515574b06a8bf393fbfee6a50eb1673614aa45f4613c0cca", size = 390864, upload-time = "2025-05-18T19:04:12.722Z" },
    { url = "https://files.pythonhosted.org/packages/6a/d3/ef774b6969b9b6178e1d1e7a89a3bd37d241f3d3ec5f8deb37bbd203714a/jiter-0.10.0-cp313-cp313-musllinux_1_1_aarch64.whl", hash = "sha256:901b92f2e2947dc6dfcb52fd624453862e16665ea909a08398dde19c0731b7f4", size = 522989, upload-time = "2025-05-18T19:04:14.261Z" },
    { url = "https://files.pythonhosted.org/packages/0c/41/9becdb1d8dd5d854142f45a9d71949ed7e87a8e312b0bede2de849388cb9/jiter-0.10.0-cp313-cp313-musllinux_1_1_x86_64.whl", hash = "sha256:d0cb9a125d5a3ec971a094a845eadde2db0de85b33c9f13eb94a0c63d463879e", size = 513495, upload-time = "2025-05-18T19:04:15.603Z" },
    { url = "https://files.pythonhosted.org/packages/9c/36/3468e5a18238bdedae7c4d19461265b5e9b8e288d3f86cd89d00cbb48686/jiter-0.10.0-cp313-cp313-win32.whl", hash = "sha256:48a403277ad1ee208fb930bdf91745e4d2d6e47253eedc96e2559d1e6527006d", size = 211289, upload-time = "2025-05-18T19:04:17.541Z" },
    { url = "https://files.pythonhosted.org/packages/7e/07/1c96b623128bcb913706e294adb5f768fb7baf8db5e1338ce7b4ee8c78ef/jiter-0.10.0-cp313-cp313-win_amd64.whl", hash = "sha256:75f9eb72ecb640619c29bf714e78c9c46c9c4eaafd644bf78577ede459f330d4", size = 205074, upload-time = "2025-05-18T19:04:19.21Z" },
    { url = "https://files.pythonhosted.org/packages/54/46/caa2c1342655f57d8f0f2519774c6d67132205909c65e9aa8255e1d7b4f4/jiter-0.10.0-cp313-cp313t-macosx_11_0_arm64.whl", hash = "sha256:28ed2a4c05a1f32ef0e1d24c2611330219fed727dae01789f4a335617634b1ca", size = 318225, upload-time = "2025-05-18T19:04:20.583Z" },
    { url = "https://files.pythonhosted.org/packages/43/84/c7d44c75767e18946219ba2d703a5a32ab37b0bc21886a97bc6062e4da42/jiter-0.10.0-cp313-cp313t-manylinux_2_17_x86_64.manylinux2014_x86_64.whl", hash = "sha256:14a4c418b1ec86a195f1ca69da8b23e8926c752b685af665ce30777233dfe070", size = 350235, upload-time = "2025-05-18T19:04:22.363Z" },
    { url = "https://files.pythonhosted.org/packages/01/16/f5a0135ccd968b480daad0e6ab34b0c7c5ba3bc447e5088152696140dcb3/jiter-0.10.0-cp313-cp313t-win_amd64.whl", hash = "sha256:d7bfed2fe1fe0e4dda6ef682cee888ba444b21e7a6553e03252e4feb6cf0adca", size = 207278, upload-time = "2025-05-18T19:04:23.627Z" },
    { url = "https://files.pythonhosted.org/packages/1c/9b/1d646da42c3de6c2188fdaa15bce8ecb22b635904fc68be025e21249ba44/jiter-0.10.0-cp314-cp314-macosx_10_12_x86_64.whl", hash = "sha256:5e9251a5e83fab8d87799d3e1a46cb4b7f2919b895c6f4483629ed2446f66522", size = 310866, upload-time = "2025-05-18T19:04:24.891Z" },
    { url = "https://files.pythonhosted.org/packages/ad/0e/26538b158e8a7c7987e94e7aeb2999e2e82b1f9d2e1f6e9874ddf71ebda0/jiter-0.10.0-cp314-cp314-macosx_11_0_arm64.whl", hash = "sha256:023aa0204126fe5b87ccbcd75c8a0d0261b9abdbbf46d55e7ae9f8e22424eeb8", size = 318772, upload-time = "2025-05-18T19:04:26.161Z" },
    { url = "https://files.pythonhosted.org/packages/7b/fb/d302893151caa1c2636d6574d213e4b34e31fd077af6050a9c5cbb42f6fb/jiter-0.10.0-cp314-cp314-manylinux_2_17_aarch64.manylinux2014_aarch64.whl", hash = "sha256:3c189c4f1779c05f75fc17c0c1267594ed918996a231593a21a5ca5438445216", size = 344534, upload-time = "2025-05-18T19:04:27.495Z" },
    { url = "https://files.pythonhosted.org/packages/01/d8/5780b64a149d74e347c5128d82176eb1e3241b1391ac07935693466d6219/jiter-0.10.0-cp314-cp314-manylinux_2_17_armv7l.manylinux2014_armv7l.whl", hash = "sha256:15720084d90d1098ca0229352607cd68256c76991f6b374af96f36920eae13c4", size = 369087, upload-time = "2025-05-18T19:04:28.896Z" },
    { url = "https://files.pythonhosted.org/packages/e8/5b/f235a1437445160e777544f3ade57544daf96ba7e96c1a5b24a6f7ac7004/jiter-0.10.0-cp314-cp314-manylinux_2_17_ppc64le.manylinux2014_ppc64le.whl", hash = "sha256:e4f2fb68e5f1cfee30e2b2a09549a00683e0fde4c6a2ab88c94072fc33cb7426", size = 490694, upload-time = "2025-05-18T19:04:30.183Z" },
    { url = "https://files.pythonhosted.org/packages/85/a9/9c3d4617caa2ff89cf61b41e83820c27ebb3f7b5fae8a72901e8cd6ff9be/jiter-0.10.0-cp314-cp314-manylinux_2_17_s390x.manylinux2014_s390x.whl", hash = "sha256:ce541693355fc6da424c08b7edf39a2895f58d6ea17d92cc2b168d20907dee12", size = 388992, upload-time = "2025-05-18T19:04:32.028Z" },
    { url = "https://files.pythonhosted.org/packages/68/b1/344fd14049ba5c94526540af7eb661871f9c54d5f5601ff41a959b9a0bbd/jiter-0.10.0-cp314-cp314-manylinux_2_17_x86_64.manylinux2014_x86_64.whl", hash = "sha256:31c50c40272e189d50006ad5c73883caabb73d4e9748a688b216e85a9a9ca3b9", size = 351723, upload-time = "2025-05-18T19:04:33.467Z" },
    { url = "https://files.pythonhosted.org/packages/41/89/4c0e345041186f82a31aee7b9d4219a910df672b9fef26f129f0cda07a29/jiter-0.10.0-cp314-cp314-manylinux_2_5_i686.manylinux1_i686.whl", hash = "sha256:fa3402a2ff9815960e0372a47b75c76979d74402448509ccd49a275fa983ef8a", size = 392215, upload-time = "2025-05-18T19:04:34.827Z" },
    { url = "https://files.pythonhosted.org/packages/55/58/ee607863e18d3f895feb802154a2177d7e823a7103f000df182e0f718b38/jiter-0.10.0-cp314-cp314-musllinux_1_1_aarch64.whl", hash = "sha256:1956f934dca32d7bb647ea21d06d93ca40868b505c228556d3373cbd255ce853", size = 522762, upload-time = "2025-05-18T19:04:36.19Z" },
    { url = "https://files.pythonhosted.org/packages/15/d0/9123fb41825490d16929e73c212de9a42913d68324a8ce3c8476cae7ac9d/jiter-0.10.0-cp314-cp314-musllinux_1_1_x86_64.whl", hash = "sha256:fcedb049bdfc555e261d6f65a6abe1d5ad68825b7202ccb9692636c70fcced86", size = 513427, upload-time = "2025-05-18T19:04:37.544Z" },
    { url = "https://files.pythonhosted.org/packages/d8/b3/2bd02071c5a2430d0b70403a34411fc519c2f227da7b03da9ba6a956f931/jiter-0.10.0-cp314-cp314-win32.whl", hash = "sha256:ac509f7eccca54b2a29daeb516fb95b6f0bd0d0d8084efaf8ed5dfc7b9f0b357", size = 210127, upload-time = "2025-05-18T19:04:38.837Z" },
    { url = "https://files.pythonhosted.org/packages/03/0c/5fe86614ea050c3ecd728ab4035534387cd41e7c1855ef6c031f1ca93e3f/jiter-0.10.0-cp314-cp314t-macosx_11_0_arm64.whl", hash = "sha256:5ed975b83a2b8639356151cef5c0d597c68376fc4922b45d0eb384ac058cfa00", size = 318527, upload-time = "2025-05-18T19:04:40.612Z" },
    { url = "https://files.pythonhosted.org/packages/b3/4a/4175a563579e884192ba6e81725fc0448b042024419be8d83aa8a80a3f44/jiter-0.10.0-cp314-cp314t-manylinux_2_17_x86_64.manylinux2014_x86_64.whl", hash = "sha256:3aa96f2abba33dc77f79b4cf791840230375f9534e5fac927ccceb58c5e604a5", size = 354213, upload-time = "2025-05-18T19:04:41.894Z" },
]

[[package]]
name = "jsonschema"
version = "4.25.1"
source = { registry = "https://pypi.org/simple" }
dependencies = [
    { name = "attrs" },
    { name = "jsonschema-specifications" },
    { name = "referencing" },
    { name = "rpds-py" },
]
sdist = { url = "https://files.pythonhosted.org/packages/74/69/f7185de793a29082a9f3c7728268ffb31cb5095131a9c139a74078e27336/jsonschema-4.25.1.tar.gz", hash = "sha256:e4a9655ce0da0c0b67a085847e00a3a51449e1157f4f75e9fb5aa545e122eb85", size = 357342, upload-time = "2025-08-18T17:03:50.038Z" }
wheels = [
    { url = "https://files.pythonhosted.org/packages/bf/9c/8c95d856233c1f82500c2450b8c68576b4cf1c871db3afac5c34ff84e6fd/jsonschema-4.25.1-py3-none-any.whl", hash = "sha256:3fba0169e345c7175110351d456342c364814cfcf3b964ba4587f22915230a63", size = 90040, upload-time = "2025-08-18T17:03:48.373Z" },
]

[[package]]
name = "jsonschema-specifications"
version = "2025.4.1"
source = { registry = "https://pypi.org/simple" }
dependencies = [
    { name = "referencing" },
]
sdist = { url = "https://files.pythonhosted.org/packages/bf/ce/46fbd9c8119cfc3581ee5643ea49464d168028cfb5caff5fc0596d0cf914/jsonschema_specifications-2025.4.1.tar.gz", hash = "sha256:630159c9f4dbea161a6a2205c3011cc4f18ff381b189fff48bb39b9bf26ae608", size = 15513, upload-time = "2025-04-23T12:34:07.418Z" }
wheels = [
    { url = "https://files.pythonhosted.org/packages/01/0e/b27cdbaccf30b890c40ed1da9fd4a3593a5cf94dae54fb34f8a4b74fcd3f/jsonschema_specifications-2025.4.1-py3-none-any.whl", hash = "sha256:4653bffbd6584f7de83a67e0d620ef16900b390ddc7939d56684d6c81e33f1af", size = 18437, upload-time = "2025-04-23T12:34:05.422Z" },
]

[[package]]
name = "jupyter-client"
version = "8.6.3"
source = { registry = "https://pypi.org/simple" }
dependencies = [
    { name = "jupyter-core" },
    { name = "python-dateutil" },
    { name = "pyzmq" },
    { name = "tornado" },
    { name = "traitlets" },
]
sdist = { url = "https://files.pythonhosted.org/packages/71/22/bf9f12fdaeae18019a468b68952a60fe6dbab5d67cd2a103cac7659b41ca/jupyter_client-8.6.3.tar.gz", hash = "sha256:35b3a0947c4a6e9d589eb97d7d4cd5e90f910ee73101611f01283732bd6d9419", size = 342019, upload-time = "2024-09-17T10:44:17.613Z" }
wheels = [
    { url = "https://files.pythonhosted.org/packages/11/85/b0394e0b6fcccd2c1eeefc230978a6f8cb0c5df1e4cd3e7625735a0d7d1e/jupyter_client-8.6.3-py3-none-any.whl", hash = "sha256:e8a19cc986cc45905ac3362915f410f3af85424b4c0905e94fa5f2cb08e8f23f", size = 106105, upload-time = "2024-09-17T10:44:15.218Z" },
]

[[package]]
name = "jupyter-core"
version = "5.8.1"
source = { registry = "https://pypi.org/simple" }
dependencies = [
    { name = "platformdirs" },
    { name = "pywin32", marker = "platform_python_implementation != 'PyPy' and sys_platform == 'win32'" },
    { name = "traitlets" },
]
sdist = { url = "https://files.pythonhosted.org/packages/99/1b/72906d554acfeb588332eaaa6f61577705e9ec752ddb486f302dafa292d9/jupyter_core-5.8.1.tar.gz", hash = "sha256:0a5f9706f70e64786b75acba995988915ebd4601c8a52e534a40b51c95f59941", size = 88923, upload-time = "2025-05-27T07:38:16.655Z" }
wheels = [
    { url = "https://files.pythonhosted.org/packages/2f/57/6bffd4b20b88da3800c5d691e0337761576ee688eb01299eae865689d2df/jupyter_core-5.8.1-py3-none-any.whl", hash = "sha256:c28d268fc90fb53f1338ded2eb410704c5449a358406e8a948b75706e24863d0", size = 28880, upload-time = "2025-05-27T07:38:15.137Z" },
]

[[package]]
name = "kiwisolver"
version = "1.4.9"
source = { registry = "https://pypi.org/simple" }
sdist = { url = "https://files.pythonhosted.org/packages/5c/3c/85844f1b0feb11ee581ac23fe5fce65cd049a200c1446708cc1b7f922875/kiwisolver-1.4.9.tar.gz", hash = "sha256:c3b22c26c6fd6811b0ae8363b95ca8ce4ea3c202d3d0975b2914310ceb1bcc4d", size = 97564, upload-time = "2025-08-10T21:27:49.279Z" }
wheels = [
    { url = "https://files.pythonhosted.org/packages/86/c9/13573a747838aeb1c76e3267620daa054f4152444d1f3d1a2324b78255b5/kiwisolver-1.4.9-cp312-cp312-macosx_10_13_universal2.whl", hash = "sha256:ac5a486ac389dddcc5bef4f365b6ae3ffff2c433324fb38dd35e3fab7c957999", size = 123686, upload-time = "2025-08-10T21:26:10.034Z" },
    { url = "https://files.pythonhosted.org/packages/51/ea/2ecf727927f103ffd1739271ca19c424d0e65ea473fbaeea1c014aea93f6/kiwisolver-1.4.9-cp312-cp312-macosx_10_13_x86_64.whl", hash = "sha256:f2ba92255faa7309d06fe44c3a4a97efe1c8d640c2a79a5ef728b685762a6fd2", size = 66460, upload-time = "2025-08-10T21:26:11.083Z" },
    { url = "https://files.pythonhosted.org/packages/5b/5a/51f5464373ce2aeb5194508298a508b6f21d3867f499556263c64c621914/kiwisolver-1.4.9-cp312-cp312-macosx_11_0_arm64.whl", hash = "sha256:4a2899935e724dd1074cb568ce7ac0dce28b2cd6ab539c8e001a8578eb106d14", size = 64952, upload-time = "2025-08-10T21:26:12.058Z" },
    { url = "https://files.pythonhosted.org/packages/70/90/6d240beb0f24b74371762873e9b7f499f1e02166a2d9c5801f4dbf8fa12e/kiwisolver-1.4.9-cp312-cp312-manylinux2014_x86_64.manylinux_2_17_x86_64.whl", hash = "sha256:f6008a4919fdbc0b0097089f67a1eb55d950ed7e90ce2cc3e640abadd2757a04", size = 1474756, upload-time = "2025-08-10T21:26:13.096Z" },
    { url = "https://files.pythonhosted.org/packages/12/42/f36816eaf465220f683fb711efdd1bbf7a7005a2473d0e4ed421389bd26c/kiwisolver-1.4.9-cp312-cp312-manylinux_2_24_aarch64.manylinux_2_28_aarch64.whl", hash = "sha256:67bb8b474b4181770f926f7b7d2f8c0248cbcb78b660fdd41a47054b28d2a752", size = 1276404, upload-time = "2025-08-10T21:26:14.457Z" },
    { url = "https://files.pythonhosted.org/packages/2e/64/bc2de94800adc830c476dce44e9b40fd0809cddeef1fde9fcf0f73da301f/kiwisolver-1.4.9-cp312-cp312-manylinux_2_24_ppc64le.manylinux_2_28_ppc64le.whl", hash = "sha256:2327a4a30d3ee07d2fbe2e7933e8a37c591663b96ce42a00bc67461a87d7df77", size = 1294410, upload-time = "2025-08-10T21:26:15.73Z" },
    { url = "https://files.pythonhosted.org/packages/5f/42/2dc82330a70aa8e55b6d395b11018045e58d0bb00834502bf11509f79091/kiwisolver-1.4.9-cp312-cp312-manylinux_2_24_s390x.manylinux_2_28_s390x.whl", hash = "sha256:7a08b491ec91b1d5053ac177afe5290adacf1f0f6307d771ccac5de30592d198", size = 1343631, upload-time = "2025-08-10T21:26:17.045Z" },
    { url = "https://files.pythonhosted.org/packages/22/fd/f4c67a6ed1aab149ec5a8a401c323cee7a1cbe364381bb6c9c0d564e0e20/kiwisolver-1.4.9-cp312-cp312-musllinux_1_2_aarch64.whl", hash = "sha256:d8fc5c867c22b828001b6a38d2eaeb88160bf5783c6cb4a5e440efc981ce286d", size = 2224963, upload-time = "2025-08-10T21:26:18.737Z" },
    { url = "https://files.pythonhosted.org/packages/45/aa/76720bd4cb3713314677d9ec94dcc21ced3f1baf4830adde5bb9b2430a5f/kiwisolver-1.4.9-cp312-cp312-musllinux_1_2_ppc64le.whl", hash = "sha256:3b3115b2581ea35bb6d1f24a4c90af37e5d9b49dcff267eeed14c3893c5b86ab", size = 2321295, upload-time = "2025-08-10T21:26:20.11Z" },
    { url = "https://files.pythonhosted.org/packages/80/19/d3ec0d9ab711242f56ae0dc2fc5d70e298bb4a1f9dfab44c027668c673a1/kiwisolver-1.4.9-cp312-cp312-musllinux_1_2_s390x.whl", hash = "sha256:858e4c22fb075920b96a291928cb7dea5644e94c0ee4fcd5af7e865655e4ccf2", size = 2487987, upload-time = "2025-08-10T21:26:21.49Z" },
    { url = "https://files.pythonhosted.org/packages/39/e9/61e4813b2c97e86b6fdbd4dd824bf72d28bcd8d4849b8084a357bc0dd64d/kiwisolver-1.4.9-cp312-cp312-musllinux_1_2_x86_64.whl", hash = "sha256:ed0fecd28cc62c54b262e3736f8bb2512d8dcfdc2bcf08be5f47f96bf405b145", size = 2291817, upload-time = "2025-08-10T21:26:22.812Z" },
    { url = "https://files.pythonhosted.org/packages/a0/41/85d82b0291db7504da3c2defe35c9a8a5c9803a730f297bd823d11d5fb77/kiwisolver-1.4.9-cp312-cp312-win_amd64.whl", hash = "sha256:f68208a520c3d86ea51acf688a3e3002615a7f0238002cccc17affecc86a8a54", size = 73895, upload-time = "2025-08-10T21:26:24.37Z" },
    { url = "https://files.pythonhosted.org/packages/e2/92/5f3068cf15ee5cb624a0c7596e67e2a0bb2adee33f71c379054a491d07da/kiwisolver-1.4.9-cp312-cp312-win_arm64.whl", hash = "sha256:2c1a4f57df73965f3f14df20b80ee29e6a7930a57d2d9e8491a25f676e197c60", size = 64992, upload-time = "2025-08-10T21:26:25.732Z" },
    { url = "https://files.pythonhosted.org/packages/31/c1/c2686cda909742ab66c7388e9a1a8521a59eb89f8bcfbee28fc980d07e24/kiwisolver-1.4.9-cp313-cp313-macosx_10_13_universal2.whl", hash = "sha256:a5d0432ccf1c7ab14f9949eec60c5d1f924f17c037e9f8b33352fa05799359b8", size = 123681, upload-time = "2025-08-10T21:26:26.725Z" },
    { url = "https://files.pythonhosted.org/packages/ca/f0/f44f50c9f5b1a1860261092e3bc91ecdc9acda848a8b8c6abfda4a24dd5c/kiwisolver-1.4.9-cp313-cp313-macosx_10_13_x86_64.whl", hash = "sha256:efb3a45b35622bb6c16dbfab491a8f5a391fe0e9d45ef32f4df85658232ca0e2", size = 66464, upload-time = "2025-08-10T21:26:27.733Z" },
    { url = "https://files.pythonhosted.org/packages/2d/7a/9d90a151f558e29c3936b8a47ac770235f436f2120aca41a6d5f3d62ae8d/kiwisolver-1.4.9-cp313-cp313-macosx_11_0_arm64.whl", hash = "sha256:1a12cf6398e8a0a001a059747a1cbf24705e18fe413bc22de7b3d15c67cffe3f", size = 64961, upload-time = "2025-08-10T21:26:28.729Z" },
    { url = "https://files.pythonhosted.org/packages/e9/e9/f218a2cb3a9ffbe324ca29a9e399fa2d2866d7f348ec3a88df87fc248fc5/kiwisolver-1.4.9-cp313-cp313-manylinux2014_x86_64.manylinux_2_17_x86_64.whl", hash = "sha256:b67e6efbf68e077dd71d1a6b37e43e1a99d0bff1a3d51867d45ee8908b931098", size = 1474607, upload-time = "2025-08-10T21:26:29.798Z" },
    { url = "https://files.pythonhosted.org/packages/d9/28/aac26d4c882f14de59041636292bc838db8961373825df23b8eeb807e198/kiwisolver-1.4.9-cp313-cp313-manylinux_2_24_aarch64.manylinux_2_28_aarch64.whl", hash = "sha256:5656aa670507437af0207645273ccdfee4f14bacd7f7c67a4306d0dcaeaf6eed", size = 1276546, upload-time = "2025-08-10T21:26:31.401Z" },
    { url = "https://files.pythonhosted.org/packages/8b/ad/8bfc1c93d4cc565e5069162f610ba2f48ff39b7de4b5b8d93f69f30c4bed/kiwisolver-1.4.9-cp313-cp313-manylinux_2_24_ppc64le.manylinux_2_28_ppc64le.whl", hash = "sha256:bfc08add558155345129c7803b3671cf195e6a56e7a12f3dde7c57d9b417f525", size = 1294482, upload-time = "2025-08-10T21:26:32.721Z" },
    { url = "https://files.pythonhosted.org/packages/da/f1/6aca55ff798901d8ce403206d00e033191f63d82dd708a186e0ed2067e9c/kiwisolver-1.4.9-cp313-cp313-manylinux_2_24_s390x.manylinux_2_28_s390x.whl", hash = "sha256:40092754720b174e6ccf9e845d0d8c7d8e12c3d71e7fc35f55f3813e96376f78", size = 1343720, upload-time = "2025-08-10T21:26:34.032Z" },
    { url = "https://files.pythonhosted.org/packages/d1/91/eed031876c595c81d90d0f6fc681ece250e14bf6998c3d7c419466b523b7/kiwisolver-1.4.9-cp313-cp313-musllinux_1_2_aarch64.whl", hash = "sha256:497d05f29a1300d14e02e6441cf0f5ee81c1ff5a304b0d9fb77423974684e08b", size = 2224907, upload-time = "2025-08-10T21:26:35.824Z" },
    { url = "https://files.pythonhosted.org/packages/e9/ec/4d1925f2e49617b9cca9c34bfa11adefad49d00db038e692a559454dfb2e/kiwisolver-1.4.9-cp313-cp313-musllinux_1_2_ppc64le.whl", hash = "sha256:bdd1a81a1860476eb41ac4bc1e07b3f07259e6d55bbf739b79c8aaedcf512799", size = 2321334, upload-time = "2025-08-10T21:26:37.534Z" },
    { url = "https://files.pythonhosted.org/packages/43/cb/450cd4499356f68802750c6ddc18647b8ea01ffa28f50d20598e0befe6e9/kiwisolver-1.4.9-cp313-cp313-musllinux_1_2_s390x.whl", hash = "sha256:e6b93f13371d341afee3be9f7c5964e3fe61d5fa30f6a30eb49856935dfe4fc3", size = 2488313, upload-time = "2025-08-10T21:26:39.191Z" },
    { url = "https://files.pythonhosted.org/packages/71/67/fc76242bd99f885651128a5d4fa6083e5524694b7c88b489b1b55fdc491d/kiwisolver-1.4.9-cp313-cp313-musllinux_1_2_x86_64.whl", hash = "sha256:d75aa530ccfaa593da12834b86a0724f58bff12706659baa9227c2ccaa06264c", size = 2291970, upload-time = "2025-08-10T21:26:40.828Z" },
    { url = "https://files.pythonhosted.org/packages/75/bd/f1a5d894000941739f2ae1b65a32892349423ad49c2e6d0771d0bad3fae4/kiwisolver-1.4.9-cp313-cp313-win_amd64.whl", hash = "sha256:dd0a578400839256df88c16abddf9ba14813ec5f21362e1fe65022e00c883d4d", size = 73894, upload-time = "2025-08-10T21:26:42.33Z" },
    { url = "https://files.pythonhosted.org/packages/95/38/dce480814d25b99a391abbddadc78f7c117c6da34be68ca8b02d5848b424/kiwisolver-1.4.9-cp313-cp313-win_arm64.whl", hash = "sha256:d4188e73af84ca82468f09cadc5ac4db578109e52acb4518d8154698d3a87ca2", size = 64995, upload-time = "2025-08-10T21:26:43.889Z" },
    { url = "https://files.pythonhosted.org/packages/e2/37/7d218ce5d92dadc5ebdd9070d903e0c7cf7edfe03f179433ac4d13ce659c/kiwisolver-1.4.9-cp313-cp313t-macosx_10_13_universal2.whl", hash = "sha256:5a0f2724dfd4e3b3ac5a82436a8e6fd16baa7d507117e4279b660fe8ca38a3a1", size = 126510, upload-time = "2025-08-10T21:26:44.915Z" },
    { url = "https://files.pythonhosted.org/packages/23/b0/e85a2b48233daef4b648fb657ebbb6f8367696a2d9548a00b4ee0eb67803/kiwisolver-1.4.9-cp313-cp313t-macosx_10_13_x86_64.whl", hash = "sha256:1b11d6a633e4ed84fc0ddafd4ebfd8ea49b3f25082c04ad12b8315c11d504dc1", size = 67903, upload-time = "2025-08-10T21:26:45.934Z" },
    { url = "https://files.pythonhosted.org/packages/44/98/f2425bc0113ad7de24da6bb4dae1343476e95e1d738be7c04d31a5d037fd/kiwisolver-1.4.9-cp313-cp313t-macosx_11_0_arm64.whl", hash = "sha256:61874cdb0a36016354853593cffc38e56fc9ca5aa97d2c05d3dcf6922cd55a11", size = 66402, upload-time = "2025-08-10T21:26:47.101Z" },
    { url = "https://files.pythonhosted.org/packages/98/d8/594657886df9f34c4177cc353cc28ca7e6e5eb562d37ccc233bff43bbe2a/kiwisolver-1.4.9-cp313-cp313t-manylinux2014_x86_64.manylinux_2_17_x86_64.whl", hash = "sha256:60c439763a969a6af93b4881db0eed8fadf93ee98e18cbc35bc8da868d0c4f0c", size = 1582135, upload-time = "2025-08-10T21:26:48.665Z" },
    { url = "https://files.pythonhosted.org/packages/5c/c6/38a115b7170f8b306fc929e166340c24958347308ea3012c2b44e7e295db/kiwisolver-1.4.9-cp313-cp313t-manylinux_2_24_aarch64.manylinux_2_28_aarch64.whl", hash = "sha256:92a2f997387a1b79a75e7803aa7ded2cfbe2823852ccf1ba3bcf613b62ae3197", size = 1389409, upload-time = "2025-08-10T21:26:50.335Z" },
    { url = "https://files.pythonhosted.org/packages/bf/3b/e04883dace81f24a568bcee6eb3001da4ba05114afa622ec9b6fafdc1f5e/kiwisolver-1.4.9-cp313-cp313t-manylinux_2_24_ppc64le.manylinux_2_28_ppc64le.whl", hash = "sha256:a31d512c812daea6d8b3be3b2bfcbeb091dbb09177706569bcfc6240dcf8b41c", size = 1401763, upload-time = "2025-08-10T21:26:51.867Z" },
    { url = "https://files.pythonhosted.org/packages/9f/80/20ace48e33408947af49d7d15c341eaee69e4e0304aab4b7660e234d6288/kiwisolver-1.4.9-cp313-cp313t-manylinux_2_24_s390x.manylinux_2_28_s390x.whl", hash = "sha256:52a15b0f35dad39862d376df10c5230155243a2c1a436e39eb55623ccbd68185", size = 1453643, upload-time = "2025-08-10T21:26:53.592Z" },
    { url = "https://files.pythonhosted.org/packages/64/31/6ce4380a4cd1f515bdda976a1e90e547ccd47b67a1546d63884463c92ca9/kiwisolver-1.4.9-cp313-cp313t-musllinux_1_2_aarch64.whl", hash = "sha256:a30fd6fdef1430fd9e1ba7b3398b5ee4e2887783917a687d86ba69985fb08748", size = 2330818, upload-time = "2025-08-10T21:26:55.051Z" },
    { url = "https://files.pythonhosted.org/packages/fa/e9/3f3fcba3bcc7432c795b82646306e822f3fd74df0ee81f0fa067a1f95668/kiwisolver-1.4.9-cp313-cp313t-musllinux_1_2_ppc64le.whl", hash = "sha256:cc9617b46837c6468197b5945e196ee9ca43057bb7d9d1ae688101e4e1dddf64", size = 2419963, upload-time = "2025-08-10T21:26:56.421Z" },
    { url = "https://files.pythonhosted.org/packages/99/43/7320c50e4133575c66e9f7dadead35ab22d7c012a3b09bb35647792b2a6d/kiwisolver-1.4.9-cp313-cp313t-musllinux_1_2_s390x.whl", hash = "sha256:0ab74e19f6a2b027ea4f845a78827969af45ce790e6cb3e1ebab71bdf9f215ff", size = 2594639, upload-time = "2025-08-10T21:26:57.882Z" },
    { url = "https://files.pythonhosted.org/packages/65/d6/17ae4a270d4a987ef8a385b906d2bdfc9fce502d6dc0d3aea865b47f548c/kiwisolver-1.4.9-cp313-cp313t-musllinux_1_2_x86_64.whl", hash = "sha256:dba5ee5d3981160c28d5490f0d1b7ed730c22470ff7f6cc26cfcfaacb9896a07", size = 2391741, upload-time = "2025-08-10T21:26:59.237Z" },
    { url = "https://files.pythonhosted.org/packages/2a/8f/8f6f491d595a9e5912971f3f863d81baddccc8a4d0c3749d6a0dd9ffc9df/kiwisolver-1.4.9-cp313-cp313t-win_arm64.whl", hash = "sha256:0749fd8f4218ad2e851e11cc4dc05c7cbc0cbc4267bdfdb31782e65aace4ee9c", size = 68646, upload-time = "2025-08-10T21:27:00.52Z" },
    { url = "https://files.pythonhosted.org/packages/6b/32/6cc0fbc9c54d06c2969faa9c1d29f5751a2e51809dd55c69055e62d9b426/kiwisolver-1.4.9-cp314-cp314-macosx_10_13_universal2.whl", hash = "sha256:9928fe1eb816d11ae170885a74d074f57af3a0d65777ca47e9aeb854a1fba386", size = 123806, upload-time = "2025-08-10T21:27:01.537Z" },
    { url = "https://files.pythonhosted.org/packages/b2/dd/2bfb1d4a4823d92e8cbb420fe024b8d2167f72079b3bb941207c42570bdf/kiwisolver-1.4.9-cp314-cp314-macosx_10_13_x86_64.whl", hash = "sha256:d0005b053977e7b43388ddec89fa567f43d4f6d5c2c0affe57de5ebf290dc552", size = 66605, upload-time = "2025-08-10T21:27:03.335Z" },
    { url = "https://files.pythonhosted.org/packages/f7/69/00aafdb4e4509c2ca6064646cba9cd4b37933898f426756adb2cb92ebbed/kiwisolver-1.4.9-cp314-cp314-macosx_11_0_arm64.whl", hash = "sha256:2635d352d67458b66fd0667c14cb1d4145e9560d503219034a18a87e971ce4f3", size = 64925, upload-time = "2025-08-10T21:27:04.339Z" },
    { url = "https://files.pythonhosted.org/packages/43/dc/51acc6791aa14e5cb6d8a2e28cefb0dc2886d8862795449d021334c0df20/kiwisolver-1.4.9-cp314-cp314-manylinux2014_x86_64.manylinux_2_17_x86_64.whl", hash = "sha256:767c23ad1c58c9e827b649a9ab7809fd5fd9db266a9cf02b0e926ddc2c680d58", size = 1472414, upload-time = "2025-08-10T21:27:05.437Z" },
    { url = "https://files.pythonhosted.org/packages/3d/bb/93fa64a81db304ac8a246f834d5094fae4b13baf53c839d6bb6e81177129/kiwisolver-1.4.9-cp314-cp314-manylinux_2_24_aarch64.manylinux_2_28_aarch64.whl", hash = "sha256:72d0eb9fba308b8311685c2268cf7d0a0639a6cd027d8128659f72bdd8a024b4", size = 1281272, upload-time = "2025-08-10T21:27:07.063Z" },
    { url = "https://files.pythonhosted.org/packages/70/e6/6df102916960fb8d05069d4bd92d6d9a8202d5a3e2444494e7cd50f65b7a/kiwisolver-1.4.9-cp314-cp314-manylinux_2_24_ppc64le.manylinux_2_28_ppc64le.whl", hash = "sha256:f68e4f3eeca8fb22cc3d731f9715a13b652795ef657a13df1ad0c7dc0e9731df", size = 1298578, upload-time = "2025-08-10T21:27:08.452Z" },
    { url = "https://files.pythonhosted.org/packages/7c/47/e142aaa612f5343736b087864dbaebc53ea8831453fb47e7521fa8658f30/kiwisolver-1.4.9-cp314-cp314-manylinux_2_24_s390x.manylinux_2_28_s390x.whl", hash = "sha256:d84cd4061ae292d8ac367b2c3fa3aad11cb8625a95d135fe93f286f914f3f5a6", size = 1345607, upload-time = "2025-08-10T21:27:10.125Z" },
    { url = "https://files.pythonhosted.org/packages/54/89/d641a746194a0f4d1a3670fb900d0dbaa786fb98341056814bc3f058fa52/kiwisolver-1.4.9-cp314-cp314-musllinux_1_2_aarch64.whl", hash = "sha256:a60ea74330b91bd22a29638940d115df9dc00af5035a9a2a6ad9399ffb4ceca5", size = 2230150, upload-time = "2025-08-10T21:27:11.484Z" },
    { url = "https://files.pythonhosted.org/packages/aa/6b/5ee1207198febdf16ac11f78c5ae40861b809cbe0e6d2a8d5b0b3044b199/kiwisolver-1.4.9-cp314-cp314-musllinux_1_2_ppc64le.whl", hash = "sha256:ce6a3a4e106cf35c2d9c4fa17c05ce0b180db622736845d4315519397a77beaf", size = 2325979, upload-time = "2025-08-10T21:27:12.917Z" },
    { url = "https://files.pythonhosted.org/packages/fc/ff/b269eefd90f4ae14dcc74973d5a0f6d28d3b9bb1afd8c0340513afe6b39a/kiwisolver-1.4.9-cp314-cp314-musllinux_1_2_s390x.whl", hash = "sha256:77937e5e2a38a7b48eef0585114fe7930346993a88060d0bf886086d2aa49ef5", size = 2491456, upload-time = "2025-08-10T21:27:14.353Z" },
    { url = "https://files.pythonhosted.org/packages/fc/d4/10303190bd4d30de547534601e259a4fbf014eed94aae3e5521129215086/kiwisolver-1.4.9-cp314-cp314-musllinux_1_2_x86_64.whl", hash = "sha256:24c175051354f4a28c5d6a31c93906dc653e2bf234e8a4bbfb964892078898ce", size = 2294621, upload-time = "2025-08-10T21:27:15.808Z" },
    { url = "https://files.pythonhosted.org/packages/28/e0/a9a90416fce5c0be25742729c2ea52105d62eda6c4be4d803c2a7be1fa50/kiwisolver-1.4.9-cp314-cp314-win_amd64.whl", hash = "sha256:0763515d4df10edf6d06a3c19734e2566368980d21ebec439f33f9eb936c07b7", size = 75417, upload-time = "2025-08-10T21:27:17.436Z" },
    { url = "https://files.pythonhosted.org/packages/1f/10/6949958215b7a9a264299a7db195564e87900f709db9245e4ebdd3c70779/kiwisolver-1.4.9-cp314-cp314-win_arm64.whl", hash = "sha256:0e4e2bf29574a6a7b7f6cb5fa69293b9f96c928949ac4a53ba3f525dffb87f9c", size = 66582, upload-time = "2025-08-10T21:27:18.436Z" },
    { url = "https://files.pythonhosted.org/packages/ec/79/60e53067903d3bc5469b369fe0dfc6b3482e2133e85dae9daa9527535991/kiwisolver-1.4.9-cp314-cp314t-macosx_10_13_universal2.whl", hash = "sha256:d976bbb382b202f71c67f77b0ac11244021cfa3f7dfd9e562eefcea2df711548", size = 126514, upload-time = "2025-08-10T21:27:19.465Z" },
    { url = "https://files.pythonhosted.org/packages/25/d1/4843d3e8d46b072c12a38c97c57fab4608d36e13fe47d47ee96b4d61ba6f/kiwisolver-1.4.9-cp314-cp314t-macosx_10_13_x86_64.whl", hash = "sha256:2489e4e5d7ef9a1c300a5e0196e43d9c739f066ef23270607d45aba368b91f2d", size = 67905, upload-time = "2025-08-10T21:27:20.51Z" },
    { url = "https://files.pythonhosted.org/packages/8c/ae/29ffcbd239aea8b93108de1278271ae764dfc0d803a5693914975f200596/kiwisolver-1.4.9-cp314-cp314t-macosx_11_0_arm64.whl", hash = "sha256:e2ea9f7ab7fbf18fffb1b5434ce7c69a07582f7acc7717720f1d69f3e806f90c", size = 66399, upload-time = "2025-08-10T21:27:21.496Z" },
    { url = "https://files.pythonhosted.org/packages/a1/ae/d7ba902aa604152c2ceba5d352d7b62106bedbccc8e95c3934d94472bfa3/kiwisolver-1.4.9-cp314-cp314t-manylinux2014_x86_64.manylinux_2_17_x86_64.whl", hash = "sha256:b34e51affded8faee0dfdb705416153819d8ea9250bbbf7ea1b249bdeb5f1122", size = 1582197, upload-time = "2025-08-10T21:27:22.604Z" },
    { url = "https://files.pythonhosted.org/packages/f2/41/27c70d427eddb8bc7e4f16420a20fefc6f480312122a59a959fdfe0445ad/kiwisolver-1.4.9-cp314-cp314t-manylinux_2_24_aarch64.manylinux_2_28_aarch64.whl", hash = "sha256:d8aacd3d4b33b772542b2e01beb50187536967b514b00003bdda7589722d2a64", size = 1390125, upload-time = "2025-08-10T21:27:24.036Z" },
    { url = "https://files.pythonhosted.org/packages/41/42/b3799a12bafc76d962ad69083f8b43b12bf4fe78b097b12e105d75c9b8f1/kiwisolver-1.4.9-cp314-cp314t-manylinux_2_24_ppc64le.manylinux_2_28_ppc64le.whl", hash = "sha256:7cf974dd4e35fa315563ac99d6287a1024e4dc2077b8a7d7cd3d2fb65d283134", size = 1402612, upload-time = "2025-08-10T21:27:25.773Z" },
    { url = "https://files.pythonhosted.org/packages/d2/b5/a210ea073ea1cfaca1bb5c55a62307d8252f531beb364e18aa1e0888b5a0/kiwisolver-1.4.9-cp314-cp314t-manylinux_2_24_s390x.manylinux_2_28_s390x.whl", hash = "sha256:85bd218b5ecfbee8c8a82e121802dcb519a86044c9c3b2e4aef02fa05c6da370", size = 1453990, upload-time = "2025-08-10T21:27:27.089Z" },
    { url = "https://files.pythonhosted.org/packages/5f/ce/a829eb8c033e977d7ea03ed32fb3c1781b4fa0433fbadfff29e39c676f32/kiwisolver-1.4.9-cp314-cp314t-musllinux_1_2_aarch64.whl", hash = "sha256:0856e241c2d3df4efef7c04a1e46b1936b6120c9bcf36dd216e3acd84bc4fb21", size = 2331601, upload-time = "2025-08-10T21:27:29.343Z" },
    { url = "https://files.pythonhosted.org/packages/e0/4b/b5e97eb142eb9cd0072dacfcdcd31b1c66dc7352b0f7c7255d339c0edf00/kiwisolver-1.4.9-cp314-cp314t-musllinux_1_2_ppc64le.whl", hash = "sha256:9af39d6551f97d31a4deebeac6f45b156f9755ddc59c07b402c148f5dbb6482a", size = 2422041, upload-time = "2025-08-10T21:27:30.754Z" },
    { url = "https://files.pythonhosted.org/packages/40/be/8eb4cd53e1b85ba4edc3a9321666f12b83113a178845593307a3e7891f44/kiwisolver-1.4.9-cp314-cp314t-musllinux_1_2_s390x.whl", hash = "sha256:bb4ae2b57fc1d8cbd1cf7b1d9913803681ffa903e7488012be5b76dedf49297f", size = 2594897, upload-time = "2025-08-10T21:27:32.803Z" },
    { url = "https://files.pythonhosted.org/packages/99/dd/841e9a66c4715477ea0abc78da039832fbb09dac5c35c58dc4c41a407b8a/kiwisolver-1.4.9-cp314-cp314t-musllinux_1_2_x86_64.whl", hash = "sha256:aedff62918805fb62d43a4aa2ecd4482c380dc76cd31bd7c8878588a61bd0369", size = 2391835, upload-time = "2025-08-10T21:27:34.23Z" },
    { url = "https://files.pythonhosted.org/packages/0c/28/4b2e5c47a0da96896fdfdb006340ade064afa1e63675d01ea5ac222b6d52/kiwisolver-1.4.9-cp314-cp314t-win_amd64.whl", hash = "sha256:1fa333e8b2ce4d9660f2cda9c0e1b6bafcfb2457a9d259faa82289e73ec24891", size = 79988, upload-time = "2025-08-10T21:27:35.587Z" },
    { url = "https://files.pythonhosted.org/packages/80/be/3578e8afd18c88cdf9cb4cffde75a96d2be38c5a903f1ed0ceec061bd09e/kiwisolver-1.4.9-cp314-cp314t-win_arm64.whl", hash = "sha256:4a48a2ce79d65d363597ef7b567ce3d14d68783d2b2263d98db3d9477805ba32", size = 70260, upload-time = "2025-08-10T21:27:36.606Z" },
]

[[package]]
name = "loro"
version = "1.6.0"
source = { registry = "https://pypi.org/simple" }
sdist = { url = "https://files.pythonhosted.org/packages/fa/9e/dfdb32e85b4e3b3485162576e7d6b557b1b6450948255f5129866efccd4b/loro-1.6.0.tar.gz", hash = "sha256:f543b85c77f7366df2162de1c00e3dd2c2c75171b7e9670cffc0b6ac561d7293", size = 63849, upload-time = "2025-08-31T06:38:35.517Z" }
wheels = [
    { url = "https://files.pythonhosted.org/packages/c8/47/6b141983ad52e9a7ede355b8e9689355d8d3ad5eb6d4df059d06d8956088/loro-1.6.0-cp312-cp312-macosx_10_12_x86_64.whl", hash = "sha256:2496b75cd88759c3186b9995ba516339b65564dcc130df934f25f4fab80dcf02", size = 3076956, upload-time = "2025-08-31T06:36:19.885Z" },
    { url = "https://files.pythonhosted.org/packages/34/8e/862d8d145b72409693bd27b9ff59da5ef55ec8e40063ea7ff5a86733d1f6/loro-1.6.0-cp312-cp312-macosx_11_0_arm64.whl", hash = "sha256:d9889cda856d7002d10e973349ff81b1ad3542e944100b99bc5ac34d7ad7e746", size = 2860675, upload-time = "2025-08-31T06:36:04.722Z" },
    { url = "https://files.pythonhosted.org/packages/4f/22/1a6becfaf74c2e8b5fa1334ee659168d5c2bb89c82358eb93bf72c5722e5/loro-1.6.0-cp312-cp312-manylinux_2_17_aarch64.manylinux2014_aarch64.whl", hash = "sha256:42392369dd0bd55230dc62d5c76448d11cf413311de62765df10a64638248cf0", size = 3109806, upload-time = "2025-08-31T06:33:08.165Z" },
    { url = "https://files.pythonhosted.org/packages/3d/2e/620f4c5f65319e640d0ed45b1f96bd1f60baf2373e9ddbdc175da71e767d/loro-1.6.0-cp312-cp312-manylinux_2_17_armv7l.manylinux2014_armv7l.whl", hash = "sha256:3e7752c2f5971ffc66afc1107d2e72cdd12fdd1add3700df5b22daf460f5f153", size = 3186836, upload-time = "2025-08-31T06:33:41.792Z" },
    { url = "https://files.pythonhosted.org/packages/0b/a7/62378bd909c8a74620e680a6e77d01f50ee62cd32efc9cdd73107f7b6851/loro-1.6.0-cp312-cp312-manylinux_2_17_ppc64le.manylinux2014_ppc64le.whl", hash = "sha256:9d716ec3b94d20e928568c8bd6b508fdb2e3e3214e6eb6118628da5dd5c3b887", size = 3557219, upload-time = "2025-08-31T06:34:10.057Z" },
    { url = "https://files.pythonhosted.org/packages/ee/33/8df6ad7f2abb41d1aca9b597d6479691ab7d7ae15602d07713babd681bd3/loro-1.6.0-cp312-cp312-manylinux_2_17_s390x.manylinux2014_s390x.whl", hash = "sha256:a2918f5138b13abf1ba2f0851250220414dec828f7d5f52a2543b8bcf1b7e6d4", size = 3290881, upload-time = "2025-08-31T06:34:42.258Z" },
    { url = "https://files.pythonhosted.org/packages/82/56/e45204ec70b729faf642c2db69a00fa74b933597bb5cc40f92faf8b6b519/loro-1.6.0-cp312-cp312-manylinux_2_17_x86_64.manylinux2014_x86_64.whl", hash = "sha256:36af37e283444f3d86d0ab3616c58a4c27404c52cb2b7d630de8fc4506df409e", size = 3239072, upload-time = "2025-08-31T06:35:39.051Z" },
    { url = "https://files.pythonhosted.org/packages/ff/47/1272bdaef3c1f7d2b6e0c1fb85255c83449d844a75ddffe74372e2e44fae/loro-1.6.0-cp312-cp312-manylinux_2_5_i686.manylinux1_i686.whl", hash = "sha256:b44f4e1f15392187fb93c1e29c247253c498cf4228bc9d5126487459772c1b30", size = 3494669, upload-time = "2025-08-31T06:35:12.294Z" },
    { url = "https://files.pythonhosted.org/packages/a1/ff/8abf17e1058a1d1a60d3782e842bf408646233757d31ed782e6e15729dbc/loro-1.6.0-cp312-cp312-musllinux_1_2_aarch64.whl", hash = "sha256:59686d6b6757d3da0387e4bb070e5908d8c5f05655e9fab8deface0f9c4a2739", size = 3261553, upload-time = "2025-08-31T06:36:34.422Z" },
    { url = "https://files.pythonhosted.org/packages/31/73/24982d70babf02e8a1f54ec682c4b265c620fa8b7773f667859ec605d167/loro-1.6.0-cp312-cp312-musllinux_1_2_armv7l.whl", hash = "sha256:9052492752ddd7d84169698aad391ec66726f1855c1857f76ac56aa945110e40", size = 3448114, upload-time = "2025-08-31T06:37:04.067Z" },
    { url = "https://files.pythonhosted.org/packages/ad/cc/061a23210d7e4e764a9465e587c25497bb611a40d4c4699b41505862a7a1/loro-1.6.0-cp312-cp312-musllinux_1_2_i686.whl", hash = "sha256:b41802007ef51afbeab1f489c95db8802761eabb2e1c3d264e5b211ae80ff019", size = 3491485, upload-time = "2025-08-31T06:37:35.411Z" },
    { url = "https://files.pythonhosted.org/packages/f2/15/8e2b1e876c811d7a32c9049cebb745a0b7a03a0242246a20ee06808d296d/loro-1.6.0-cp312-cp312-musllinux_1_2_x86_64.whl", hash = "sha256:83eddffc8d12695c3d5648ff6a749c131dce60937b272dd088177db05b3040b3", size = 3404615, upload-time = "2025-08-31T06:38:06.258Z" },
    { url = "https://files.pythonhosted.org/packages/d8/77/016e3606f7364a666f9e1d74d748bf41a9b32857ee7b5301e996c7a0521d/loro-1.6.0-cp312-cp312-win32.whl", hash = "sha256:d020b4efc36ca1a257588609b9a59cf35290d35a40cd2831ba86970d6e624679", size = 2585812, upload-time = "2025-08-31T06:38:58.755Z" },
    { url = "https://files.pythonhosted.org/packages/13/9d/9159bb19a45af35e81a4256f21c925b0f9e731c82bcedfbc7cf7d384b60e/loro-1.6.0-cp312-cp312-win_amd64.whl", hash = "sha256:9fe5dcb1dababd3fe705c2b1caa3621b31d52b26d4b8ef98f6fbc05b29e1cbab", size = 2746032, upload-time = "2025-08-31T06:38:39.339Z" },
    { url = "https://files.pythonhosted.org/packages/77/b2/cf3ac17e3104dcffebf11e1c0eeb9fd063f99232aa7ad1978b31174b5389/loro-1.6.0-cp313-cp313-macosx_10_12_x86_64.whl", hash = "sha256:e81fabda7b05ff6b6a0d742fbd5aff950b07ecdd484bf43f3492ff9f24e5f189", size = 3076319, upload-time = "2025-08-31T06:36:21.428Z" },
    { url = "https://files.pythonhosted.org/packages/01/98/57fac35ec82302409586d564d389292733eb5c9f7e091fbf15f107439265/loro-1.6.0-cp313-cp313-macosx_11_0_arm64.whl", hash = "sha256:d417d6fccc7dea7c094aefdacd6096e93a1e9dc054aa40115ebab0e6cc8f2918", size = 2860968, upload-time = "2025-08-31T06:36:06.116Z" },
    { url = "https://files.pythonhosted.org/packages/7d/50/2f0348ad2105dd8945b4a0a63db22c90d5e770aaf7399c81c5c074056612/loro-1.6.0-cp313-cp313-manylinux_2_17_aarch64.manylinux2014_aarch64.whl", hash = "sha256:04b1a4b4ecd316be844341be361bca04b444e1be12660fbb5ed0360eb02535e0", size = 3108951, upload-time = "2025-08-31T06:33:10.086Z" },
    { url = "https://files.pythonhosted.org/packages/66/5c/813492c3a568a84977482419d96c3cde2a44e0b6ade8823cd65cf47a727f/loro-1.6.0-cp313-cp313-manylinux_2_17_armv7l.manylinux2014_armv7l.whl", hash = "sha256:c5609bb34d00fc767d396b6b23988aaa506549c719bfe5d88de3594ab96c328a", size = 3186291, upload-time = "2025-08-31T06:33:43.004Z" },
    { url = "https://files.pythonhosted.org/packages/b4/fd/8e22639c3fdbc5540ad42e1852e97cf8e6a705109ae4c6536795b02be927/loro-1.6.0-cp313-cp313-manylinux_2_17_ppc64le.manylinux2014_ppc64le.whl", hash = "sha256:1fe0618c18ecb11a36f6247e42b702c7810bac961b867f4a461a11de4fae70d7", size = 3555655, upload-time = "2025-08-31T06:34:12.372Z" },
    { url = "https://files.pythonhosted.org/packages/5b/d9/ec32a72f863fffcc3935d1825271116dc4ea214944074b4e3738060815a7/loro-1.6.0-cp313-cp313-manylinux_2_17_s390x.manylinux2014_s390x.whl", hash = "sha256:fa27a487bda836cf890c4be40350b9c449c72e9fe0be71e4b5f3344d476797c9", size = 3290644, upload-time = "2025-08-31T06:34:43.53Z" },
    { url = "https://files.pythonhosted.org/packages/98/6e/6507d029efe5caa9b4453812afcf4f294925a7723427d75c6c35075782e6/loro-1.6.0-cp313-cp313-manylinux_2_17_x86_64.manylinux2014_x86_64.whl", hash = "sha256:52ddc2121aca2c4d8922f8cd6301b53c485369056da38db96e301a0b46c35659", size = 3238641, upload-time = "2025-08-31T06:35:40.567Z" },
    { url = "https://files.pythonhosted.org/packages/ee/cb/b04036097a9a54db2753837e7e730f2f9a3331cd93a25dfca6f69a4e251f/loro-1.6.0-cp313-cp313-manylinux_2_5_i686.manylinux1_i686.whl", hash = "sha256:1adaba4fae3773356067c0cc42a46ab1073c85dac021c1dbf7356a4c31b88a14", size = 3495139, upload-time = "2025-08-31T06:35:13.48Z" },
    { url = "https://files.pythonhosted.org/packages/e4/8d/0299361757a0dce5a67b49b9c7a7d0e2db4963b6da42ac861402fe01ce83/loro-1.6.0-cp313-cp313-musllinux_1_2_aarch64.whl", hash = "sha256:6a33e42aca4680e3bc067d953dd2a4013f972ed7ff47c8e60cfe8a035d0b7066", size = 3260701, upload-time = "2025-08-31T06:36:35.673Z" },
    { url = "https://files.pythonhosted.org/packages/d1/b8/e6fcc3e06806b21785dc4ed0c5df14ce671c7b9a52f1b1d9a4eac0de1bc5/loro-1.6.0-cp313-cp313-musllinux_1_2_armv7l.whl", hash = "sha256:f265a379207d10722d6be486fefc8f852aadb495423fbe2a4ccb78d5f7268885", size = 3448086, upload-time = "2025-08-31T06:37:05.512Z" },
    { url = "https://files.pythonhosted.org/packages/24/48/eb45ffbe89685af485aed662b9d5b566dda0f6b62010922ea5a8c1ce7176/loro-1.6.0-cp313-cp313-musllinux_1_2_i686.whl", hash = "sha256:4f4700233a7cca1f4ee6c515a617496a7378c9d1af235bd76636878622c3f265", size = 3491324, upload-time = "2025-08-31T06:37:37.067Z" },
    { url = "https://files.pythonhosted.org/packages/da/d5/55ebccdc7f974e651bc4c56f788d624a3a60bc299801ce3581d21fcbfbc8/loro-1.6.0-cp313-cp313-musllinux_1_2_x86_64.whl", hash = "sha256:d1386d9a32cdc1f84235cc579d0d038d24a8fe68ae8f19f9bc3dfcbe0b38e0b9", size = 3404214, upload-time = "2025-08-31T06:38:07.82Z" },
    { url = "https://files.pythonhosted.org/packages/de/f2/aef74bd9dcc65449ad2eb4adf2e392d52a1761e76de6b64b4094ec2da04f/loro-1.6.0-cp313-cp313-win32.whl", hash = "sha256:b5051d628d6404bec73a355cfd3e75b3d8c6be287b470956e83846bd000dcd3f", size = 2585936, upload-time = "2025-08-31T06:39:00.056Z" },
    { url = "https://files.pythonhosted.org/packages/56/c5/313975f7d41a2dba78d04d95051b4a0d8c98f278dc1916ecf8f4e78b972d/loro-1.6.0-cp313-cp313-win_amd64.whl", hash = "sha256:ae8269e826c3a0c401d24efeeff1b95040df4c4bd8fc0b79f0a3c04005e31fc2", size = 2746678, upload-time = "2025-08-31T06:38:40.919Z" },
    { url = "https://files.pythonhosted.org/packages/d2/6c/0146e45d16ad68eb846ffea9bffde704e6cb8b7c84948b410e251d0ac1b8/loro-1.6.0-cp313-cp313t-manylinux_2_17_aarch64.manylinux2014_aarch64.whl", hash = "sha256:c31d40258f35bf3316020370ee5c1b24bf46689142b1d27abb824c2b5a834f1e", size = 3108286, upload-time = "2025-08-31T06:33:11.662Z" },
    { url = "https://files.pythonhosted.org/packages/1c/01/c92dac8261ae03b49c4d5577382c2d52301346e670af556cd6492f413be9/loro-1.6.0-cp313-cp313t-manylinux_2_17_armv7l.manylinux2014_armv7l.whl", hash = "sha256:d2b335fc483c19cce84cfe2cf16a21d02a6df7c750906791c605c273f04695b2", size = 3181384, upload-time = "2025-08-31T06:33:44.36Z" },
    { url = "https://files.pythonhosted.org/packages/28/09/212d5e86236bc4fe212c8edcb44c841dbd361ed0133c22f490fdfcc05317/loro-1.6.0-cp313-cp313t-manylinux_2_17_ppc64le.manylinux2014_ppc64le.whl", hash = "sha256:406b538128001c507fe3d922ff1efdc721be44b4d7d078488e76afee605a42d3", size = 3552402, upload-time = "2025-08-31T06:34:13.616Z" },
    { url = "https://files.pythonhosted.org/packages/46/63/3568800791fb7a44d9c7c052415e9554ba43cfb394536e14f56e85316f43/loro-1.6.0-cp313-cp313t-manylinux_2_17_s390x.manylinux2014_s390x.whl", hash = "sha256:1f2fc4db7b5dfefecc5caf7cc4cee50538369fba7adde235ecdde85303426a9a", size = 3290210, upload-time = "2025-08-31T06:34:44.94Z" },
    { url = "https://files.pythonhosted.org/packages/91/9d/48482b135fc7366931a73cdb4af43cd050b21595e6059e1ca660613e1690/loro-1.6.0-cp313-cp313t-musllinux_1_2_aarch64.whl", hash = "sha256:625697361cf71fc95e4a855cc2ab523ed8e573d9d338485536856559b2446ad1", size = 3258404, upload-time = "2025-08-31T06:36:37.044Z" },
    { url = "https://files.pythonhosted.org/packages/f4/a8/7071db3470ec51a1fc5fa875517c4bd128a742045f55cceeea0bb892309e/loro-1.6.0-cp313-cp313t-musllinux_1_2_armv7l.whl", hash = "sha256:423bda709359390cef568c5b6495b8fbba3097306384492d440dfe3b917a7a8a", size = 3443698, upload-time = "2025-08-31T06:37:06.895Z" },
    { url = "https://files.pythonhosted.org/packages/48/22/713b4bae9847b22c59480362ebb00cca981e46874691b4676cb8c1b575f6/loro-1.6.0-cp313-cp313t-musllinux_1_2_i686.whl", hash = "sha256:975bd2d570a216e15d74edf1ab62015d6d501b1f2e1c37d27c69f4b79a776e7f", size = 3485093, upload-time = "2025-08-31T06:37:38.393Z" },
    { url = "https://files.pythonhosted.org/packages/d4/c9/af48a3628e67fe11964717e532892fc007c569567af9db243bf27e180e1f/loro-1.6.0-cp313-cp313t-musllinux_1_2_x86_64.whl", hash = "sha256:4bbb46223a00a128bb8d2aeadd885feceb09f5d3f9ce9a76605fb6e1f0633518", size = 3402754, upload-time = "2025-08-31T06:38:09.316Z" },
    { url = "https://files.pythonhosted.org/packages/82/2f/89c50eff27346d646c765383ad8fc01d27dfe4fba8d0caba3f1079dc9e3f/loro-1.6.0-cp314-cp314-macosx_10_12_x86_64.whl", hash = "sha256:12c3534766c63366af320704821e0edb04c302081ca8eef315cfc08058680204", size = 3060404, upload-time = "2025-08-31T06:36:26.03Z" },
    { url = "https://files.pythonhosted.org/packages/08/b8/eb993ebad42271a23add5c99bbc1641e2388864e8637b3bdb8e8ecd52466/loro-1.6.0-cp314-cp314-macosx_11_0_arm64.whl", hash = "sha256:20678ee6f37f5e78f5e8262a83510cff3669e5fdb2a34c23c7e82c2389604295", size = 2850228, upload-time = "2025-08-31T06:36:10.409Z" },
    { url = "https://files.pythonhosted.org/packages/c0/85/8a7ab8888101f56f93ebaa81c5203039f9544e8f2c0df3d4abd3b0a17423/loro-1.6.0-cp314-cp314-manylinux_2_17_x86_64.manylinux2014_x86_64.whl", hash = "sha256:b2be102c1ab43fa0c5d592c2b26d81ab7b0f48efae69dc1940afd35d3f5b65d5", size = 3220322, upload-time = "2025-08-31T06:35:42.034Z" },
    { url = "https://files.pythonhosted.org/packages/b5/2f/8c44a25b506a589df6359cde382e08c6ea35ec57165a19197abf8429e6e6/loro-1.6.0-cp314-cp314-manylinux_2_5_i686.manylinux1_i686.whl", hash = "sha256:73c7f2e6aa42107ad89082f2cb7d873ee4dc5d91cab801f63a6aa9ce2e87c82d", size = 3482803, upload-time = "2025-08-31T06:35:14.978Z" },
    { url = "https://files.pythonhosted.org/packages/b0/01/b0f290185a74166a948d2402da810c45b9071cb454680c6e688fab06d90f/loro-1.6.0-cp314-cp314-win32.whl", hash = "sha256:1422b01d780218bd87a6dbe738c885b27d7034bb8d34b269876cadc379e484ab", size = 2572334, upload-time = "2025-08-31T06:39:08.335Z" },
    { url = "https://files.pythonhosted.org/packages/4f/8b/f641421fa11c7fde5dd3ed78a823ebdb19dcc7a5b09f2e07927db59bea67/loro-1.6.0-cp314-cp314-win_amd64.whl", hash = "sha256:532c2fd24d5da7aafc1375389113f61da02aa7061e286cc96fb265d9c73658b5", size = 2725881, upload-time = "2025-08-31T06:38:49.383Z" },
]

[[package]]
name = "marimo"
version = "0.15.2"
source = { registry = "https://pypi.org/simple" }
dependencies = [
    { name = "click" },
    { name = "docutils" },
    { name = "itsdangerous" },
    { name = "jedi" },
    { name = "loro" },
    { name = "markdown" },
    { name = "narwhals" },
    { name = "packaging" },
    { name = "psutil" },
    { name = "pygments" },
    { name = "pymdown-extensions" },
    { name = "pyyaml" },
    { name = "starlette" },
    { name = "tomlkit" },
    { name = "uvicorn" },
    { name = "websockets" },
]
sdist = { url = "https://files.pythonhosted.org/packages/6f/b8/fb55e2943bf2ac958b3c2975ed3d8022edc7763b674f65af75ded2859bd2/marimo-0.15.2.tar.gz", hash = "sha256:726933fd9c9561fa73e323b1821b173c5e0f85196ec2a497a3509cc2fc245c58", size = 31191439, upload-time = "2025-08-29T16:56:46.748Z" }
wheels = [
    { url = "https://files.pythonhosted.org/packages/6e/e6/eb732caaea80ca1d0b3a66c862a062dcd031ed1348291b78362aec9dd1c2/marimo-0.15.2-py3-none-any.whl", hash = "sha256:630cbad0217fb6cd8f78e6775b955242c1528a673233095dec5901781588bee9", size = 31427634, upload-time = "2025-08-29T16:56:52.564Z" },
]

[package.optional-dependencies]
recommended = [
    { name = "altair" },
    { name = "duckdb" },
    { name = "nbformat" },
    { name = "openai" },
    { name = "polars", extra = ["pyarrow"] },
    { name = "ruff" },
    { name = "sqlglot" },
]

[[package]]
name = "markdown"
version = "3.8.2"
source = { registry = "https://pypi.org/simple" }
sdist = { url = "https://files.pythonhosted.org/packages/d7/c2/4ab49206c17f75cb08d6311171f2d65798988db4360c4d1485bd0eedd67c/markdown-3.8.2.tar.gz", hash = "sha256:247b9a70dd12e27f67431ce62523e675b866d254f900c4fe75ce3dda62237c45", size = 362071, upload-time = "2025-06-19T17:12:44.483Z" }
wheels = [
    { url = "https://files.pythonhosted.org/packages/96/2b/34cc11786bc00d0f04d0f5fdc3a2b1ae0b6239eef72d3d345805f9ad92a1/markdown-3.8.2-py3-none-any.whl", hash = "sha256:5c83764dbd4e00bdd94d85a19b8d55ccca20fe35b2e678a1422b380324dd5f24", size = 106827, upload-time = "2025-06-19T17:12:42.994Z" },
]

[[package]]
name = "markdown-it-py"
version = "4.0.0"
source = { registry = "https://pypi.org/simple" }
dependencies = [
    { name = "mdurl" },
]
sdist = { url = "https://files.pythonhosted.org/packages/5b/f5/4ec618ed16cc4f8fb3b701563655a69816155e79e24a17b651541804721d/markdown_it_py-4.0.0.tar.gz", hash = "sha256:cb0a2b4aa34f932c007117b194e945bd74e0ec24133ceb5bac59009cda1cb9f3", size = 73070, upload-time = "2025-08-11T12:57:52.854Z" }
wheels = [
    { url = "https://files.pythonhosted.org/packages/94/54/e7d793b573f298e1c9013b8c4dade17d481164aa517d1d7148619c2cedbf/markdown_it_py-4.0.0-py3-none-any.whl", hash = "sha256:87327c59b172c5011896038353a81343b6754500a08cd7a4973bb48c6d578147", size = 87321, upload-time = "2025-08-11T12:57:51.923Z" },
]

[[package]]
name = "markupsafe"
version = "3.0.2"
source = { registry = "https://pypi.org/simple" }
sdist = { url = "https://files.pythonhosted.org/packages/b2/97/5d42485e71dfc078108a86d6de8fa46db44a1a9295e89c5d6d4a06e23a62/markupsafe-3.0.2.tar.gz", hash = "sha256:ee55d3edf80167e48ea11a923c7386f4669df67d7994554387f84e7d8b0a2bf0", size = 20537, upload-time = "2024-10-18T15:21:54.129Z" }
wheels = [
    { url = "https://files.pythonhosted.org/packages/22/09/d1f21434c97fc42f09d290cbb6350d44eb12f09cc62c9476effdb33a18aa/MarkupSafe-3.0.2-cp312-cp312-macosx_10_13_universal2.whl", hash = "sha256:9778bd8ab0a994ebf6f84c2b949e65736d5575320a17ae8984a77fab08db94cf", size = 14274, upload-time = "2024-10-18T15:21:13.777Z" },
    { url = "https://files.pythonhosted.org/packages/6b/b0/18f76bba336fa5aecf79d45dcd6c806c280ec44538b3c13671d49099fdd0/MarkupSafe-3.0.2-cp312-cp312-macosx_11_0_arm64.whl", hash = "sha256:846ade7b71e3536c4e56b386c2a47adf5741d2d8b94ec9dc3e92e5e1ee1e2225", size = 12348, upload-time = "2024-10-18T15:21:14.822Z" },
    { url = "https://files.pythonhosted.org/packages/e0/25/dd5c0f6ac1311e9b40f4af06c78efde0f3b5cbf02502f8ef9501294c425b/MarkupSafe-3.0.2-cp312-cp312-manylinux_2_17_aarch64.manylinux2014_aarch64.whl", hash = "sha256:1c99d261bd2d5f6b59325c92c73df481e05e57f19837bdca8413b9eac4bd8028", size = 24149, upload-time = "2024-10-18T15:21:15.642Z" },
    { url = "https://files.pythonhosted.org/packages/f3/f0/89e7aadfb3749d0f52234a0c8c7867877876e0a20b60e2188e9850794c17/MarkupSafe-3.0.2-cp312-cp312-manylinux_2_17_x86_64.manylinux2014_x86_64.whl", hash = "sha256:e17c96c14e19278594aa4841ec148115f9c7615a47382ecb6b82bd8fea3ab0c8", size = 23118, upload-time = "2024-10-18T15:21:17.133Z" },
    { url = "https://files.pythonhosted.org/packages/d5/da/f2eeb64c723f5e3777bc081da884b414671982008c47dcc1873d81f625b6/MarkupSafe-3.0.2-cp312-cp312-manylinux_2_5_i686.manylinux1_i686.manylinux_2_17_i686.manylinux2014_i686.whl", hash = "sha256:88416bd1e65dcea10bc7569faacb2c20ce071dd1f87539ca2ab364bf6231393c", size = 22993, upload-time = "2024-10-18T15:21:18.064Z" },
    { url = "https://files.pythonhosted.org/packages/da/0e/1f32af846df486dce7c227fe0f2398dc7e2e51d4a370508281f3c1c5cddc/MarkupSafe-3.0.2-cp312-cp312-musllinux_1_2_aarch64.whl", hash = "sha256:2181e67807fc2fa785d0592dc2d6206c019b9502410671cc905d132a92866557", size = 24178, upload-time = "2024-10-18T15:21:18.859Z" },
    { url = "https://files.pythonhosted.org/packages/c4/f6/bb3ca0532de8086cbff5f06d137064c8410d10779c4c127e0e47d17c0b71/MarkupSafe-3.0.2-cp312-cp312-musllinux_1_2_i686.whl", hash = "sha256:52305740fe773d09cffb16f8ed0427942901f00adedac82ec8b67752f58a1b22", size = 23319, upload-time = "2024-10-18T15:21:19.671Z" },
    { url = "https://files.pythonhosted.org/packages/a2/82/8be4c96ffee03c5b4a034e60a31294daf481e12c7c43ab8e34a1453ee48b/MarkupSafe-3.0.2-cp312-cp312-musllinux_1_2_x86_64.whl", hash = "sha256:ad10d3ded218f1039f11a75f8091880239651b52e9bb592ca27de44eed242a48", size = 23352, upload-time = "2024-10-18T15:21:20.971Z" },
    { url = "https://files.pythonhosted.org/packages/51/ae/97827349d3fcffee7e184bdf7f41cd6b88d9919c80f0263ba7acd1bbcb18/MarkupSafe-3.0.2-cp312-cp312-win32.whl", hash = "sha256:0f4ca02bea9a23221c0182836703cbf8930c5e9454bacce27e767509fa286a30", size = 15097, upload-time = "2024-10-18T15:21:22.646Z" },
    { url = "https://files.pythonhosted.org/packages/c1/80/a61f99dc3a936413c3ee4e1eecac96c0da5ed07ad56fd975f1a9da5bc630/MarkupSafe-3.0.2-cp312-cp312-win_amd64.whl", hash = "sha256:8e06879fc22a25ca47312fbe7c8264eb0b662f6db27cb2d3bbbc74b1df4b9b87", size = 15601, upload-time = "2024-10-18T15:21:23.499Z" },
    { url = "https://files.pythonhosted.org/packages/83/0e/67eb10a7ecc77a0c2bbe2b0235765b98d164d81600746914bebada795e97/MarkupSafe-3.0.2-cp313-cp313-macosx_10_13_universal2.whl", hash = "sha256:ba9527cdd4c926ed0760bc301f6728ef34d841f405abf9d4f959c478421e4efd", size = 14274, upload-time = "2024-10-18T15:21:24.577Z" },
    { url = "https://files.pythonhosted.org/packages/2b/6d/9409f3684d3335375d04e5f05744dfe7e9f120062c9857df4ab490a1031a/MarkupSafe-3.0.2-cp313-cp313-macosx_11_0_arm64.whl", hash = "sha256:f8b3d067f2e40fe93e1ccdd6b2e1d16c43140e76f02fb1319a05cf2b79d99430", size = 12352, upload-time = "2024-10-18T15:21:25.382Z" },
    { url = "https://files.pythonhosted.org/packages/d2/f5/6eadfcd3885ea85fe2a7c128315cc1bb7241e1987443d78c8fe712d03091/MarkupSafe-3.0.2-cp313-cp313-manylinux_2_17_aarch64.manylinux2014_aarch64.whl", hash = "sha256:569511d3b58c8791ab4c2e1285575265991e6d8f8700c7be0e88f86cb0672094", size = 24122, upload-time = "2024-10-18T15:21:26.199Z" },
    { url = "https://files.pythonhosted.org/packages/0c/91/96cf928db8236f1bfab6ce15ad070dfdd02ed88261c2afafd4b43575e9e9/MarkupSafe-3.0.2-cp313-cp313-manylinux_2_17_x86_64.manylinux2014_x86_64.whl", hash = "sha256:15ab75ef81add55874e7ab7055e9c397312385bd9ced94920f2802310c930396", size = 23085, upload-time = "2024-10-18T15:21:27.029Z" },
    { url = "https://files.pythonhosted.org/packages/c2/cf/c9d56af24d56ea04daae7ac0940232d31d5a8354f2b457c6d856b2057d69/MarkupSafe-3.0.2-cp313-cp313-manylinux_2_5_i686.manylinux1_i686.manylinux_2_17_i686.manylinux2014_i686.whl", hash = "sha256:f3818cb119498c0678015754eba762e0d61e5b52d34c8b13d770f0719f7b1d79", size = 22978, upload-time = "2024-10-18T15:21:27.846Z" },
    { url = "https://files.pythonhosted.org/packages/2a/9f/8619835cd6a711d6272d62abb78c033bda638fdc54c4e7f4272cf1c0962b/MarkupSafe-3.0.2-cp313-cp313-musllinux_1_2_aarch64.whl", hash = "sha256:cdb82a876c47801bb54a690c5ae105a46b392ac6099881cdfb9f6e95e4014c6a", size = 24208, upload-time = "2024-10-18T15:21:28.744Z" },
    { url = "https://files.pythonhosted.org/packages/f9/bf/176950a1792b2cd2102b8ffeb5133e1ed984547b75db47c25a67d3359f77/MarkupSafe-3.0.2-cp313-cp313-musllinux_1_2_i686.whl", hash = "sha256:cabc348d87e913db6ab4aa100f01b08f481097838bdddf7c7a84b7575b7309ca", size = 23357, upload-time = "2024-10-18T15:21:29.545Z" },
    { url = "https://files.pythonhosted.org/packages/ce/4f/9a02c1d335caabe5c4efb90e1b6e8ee944aa245c1aaaab8e8a618987d816/MarkupSafe-3.0.2-cp313-cp313-musllinux_1_2_x86_64.whl", hash = "sha256:444dcda765c8a838eaae23112db52f1efaf750daddb2d9ca300bcae1039adc5c", size = 23344, upload-time = "2024-10-18T15:21:30.366Z" },
    { url = "https://files.pythonhosted.org/packages/ee/55/c271b57db36f748f0e04a759ace9f8f759ccf22b4960c270c78a394f58be/MarkupSafe-3.0.2-cp313-cp313-win32.whl", hash = "sha256:bcf3e58998965654fdaff38e58584d8937aa3096ab5354d493c77d1fdd66d7a1", size = 15101, upload-time = "2024-10-18T15:21:31.207Z" },
    { url = "https://files.pythonhosted.org/packages/29/88/07df22d2dd4df40aba9f3e402e6dc1b8ee86297dddbad4872bd5e7b0094f/MarkupSafe-3.0.2-cp313-cp313-win_amd64.whl", hash = "sha256:e6a2a455bd412959b57a172ce6328d2dd1f01cb2135efda2e4576e8a23fa3b0f", size = 15603, upload-time = "2024-10-18T15:21:32.032Z" },
    { url = "https://files.pythonhosted.org/packages/62/6a/8b89d24db2d32d433dffcd6a8779159da109842434f1dd2f6e71f32f738c/MarkupSafe-3.0.2-cp313-cp313t-macosx_10_13_universal2.whl", hash = "sha256:b5a6b3ada725cea8a5e634536b1b01c30bcdcd7f9c6fff4151548d5bf6b3a36c", size = 14510, upload-time = "2024-10-18T15:21:33.625Z" },
    { url = "https://files.pythonhosted.org/packages/7a/06/a10f955f70a2e5a9bf78d11a161029d278eeacbd35ef806c3fd17b13060d/MarkupSafe-3.0.2-cp313-cp313t-macosx_11_0_arm64.whl", hash = "sha256:a904af0a6162c73e3edcb969eeeb53a63ceeb5d8cf642fade7d39e7963a22ddb", size = 12486, upload-time = "2024-10-18T15:21:34.611Z" },
    { url = "https://files.pythonhosted.org/packages/34/cf/65d4a571869a1a9078198ca28f39fba5fbb910f952f9dbc5220afff9f5e6/MarkupSafe-3.0.2-cp313-cp313t-manylinux_2_17_aarch64.manylinux2014_aarch64.whl", hash = "sha256:4aa4e5faecf353ed117801a068ebab7b7e09ffb6e1d5e412dc852e0da018126c", size = 25480, upload-time = "2024-10-18T15:21:35.398Z" },
    { url = "https://files.pythonhosted.org/packages/0c/e3/90e9651924c430b885468b56b3d597cabf6d72be4b24a0acd1fa0e12af67/MarkupSafe-3.0.2-cp313-cp313t-manylinux_2_17_x86_64.manylinux2014_x86_64.whl", hash = "sha256:c0ef13eaeee5b615fb07c9a7dadb38eac06a0608b41570d8ade51c56539e509d", size = 23914, upload-time = "2024-10-18T15:21:36.231Z" },
    { url = "https://files.pythonhosted.org/packages/66/8c/6c7cf61f95d63bb866db39085150df1f2a5bd3335298f14a66b48e92659c/MarkupSafe-3.0.2-cp313-cp313t-manylinux_2_5_i686.manylinux1_i686.manylinux_2_17_i686.manylinux2014_i686.whl", hash = "sha256:d16a81a06776313e817c951135cf7340a3e91e8c1ff2fac444cfd75fffa04afe", size = 23796, upload-time = "2024-10-18T15:21:37.073Z" },
    { url = "https://files.pythonhosted.org/packages/bb/35/cbe9238ec3f47ac9a7c8b3df7a808e7cb50fe149dc7039f5f454b3fba218/MarkupSafe-3.0.2-cp313-cp313t-musllinux_1_2_aarch64.whl", hash = "sha256:6381026f158fdb7c72a168278597a5e3a5222e83ea18f543112b2662a9b699c5", size = 25473, upload-time = "2024-10-18T15:21:37.932Z" },
    { url = "https://files.pythonhosted.org/packages/e6/32/7621a4382488aa283cc05e8984a9c219abad3bca087be9ec77e89939ded9/MarkupSafe-3.0.2-cp313-cp313t-musllinux_1_2_i686.whl", hash = "sha256:3d79d162e7be8f996986c064d1c7c817f6df3a77fe3d6859f6f9e7be4b8c213a", size = 24114, upload-time = "2024-10-18T15:21:39.799Z" },
    { url = "https://files.pythonhosted.org/packages/0d/80/0985960e4b89922cb5a0bac0ed39c5b96cbc1a536a99f30e8c220a996ed9/MarkupSafe-3.0.2-cp313-cp313t-musllinux_1_2_x86_64.whl", hash = "sha256:131a3c7689c85f5ad20f9f6fb1b866f402c445b220c19fe4308c0b147ccd2ad9", size = 24098, upload-time = "2024-10-18T15:21:40.813Z" },
    { url = "https://files.pythonhosted.org/packages/82/78/fedb03c7d5380df2427038ec8d973587e90561b2d90cd472ce9254cf348b/MarkupSafe-3.0.2-cp313-cp313t-win32.whl", hash = "sha256:ba8062ed2cf21c07a9e295d5b8a2a5ce678b913b45fdf68c32d95d6c1291e0b6", size = 15208, upload-time = "2024-10-18T15:21:41.814Z" },
    { url = "https://files.pythonhosted.org/packages/4f/65/6079a46068dfceaeabb5dcad6d674f5f5c61a6fa5673746f42a9f4c233b3/MarkupSafe-3.0.2-cp313-cp313t-win_amd64.whl", hash = "sha256:e444a31f8db13eb18ada366ab3cf45fd4b31e4db1236a4448f68778c1d1a5a2f", size = 15739, upload-time = "2024-10-18T15:21:42.784Z" },
]

[[package]]
name = "matplotlib"
version = "3.10.5"
source = { registry = "https://pypi.org/simple" }
dependencies = [
    { name = "contourpy" },
    { name = "cycler" },
    { name = "fonttools" },
    { name = "kiwisolver" },
    { name = "numpy" },
    { name = "packaging" },
    { name = "pillow" },
    { name = "pyparsing" },
    { name = "python-dateutil" },
]
sdist = { url = "https://files.pythonhosted.org/packages/43/91/f2939bb60b7ebf12478b030e0d7f340247390f402b3b189616aad790c366/matplotlib-3.10.5.tar.gz", hash = "sha256:352ed6ccfb7998a00881692f38b4ca083c691d3e275b4145423704c34c909076", size = 34804044, upload-time = "2025-07-31T18:09:33.805Z" }
wheels = [
    { url = "https://files.pythonhosted.org/packages/66/1e/c6f6bcd882d589410b475ca1fc22e34e34c82adff519caf18f3e6dd9d682/matplotlib-3.10.5-cp312-cp312-macosx_10_13_x86_64.whl", hash = "sha256:00b6feadc28a08bd3c65b2894f56cf3c94fc8f7adcbc6ab4516ae1e8ed8f62e2", size = 8253056, upload-time = "2025-07-31T18:08:05.385Z" },
    { url = "https://files.pythonhosted.org/packages/53/e6/d6f7d1b59413f233793dda14419776f5f443bcccb2dfc84b09f09fe05dbe/matplotlib-3.10.5-cp312-cp312-macosx_11_0_arm64.whl", hash = "sha256:ee98a5c5344dc7f48dc261b6ba5d9900c008fc12beb3fa6ebda81273602cc389", size = 8110131, upload-time = "2025-07-31T18:08:07.293Z" },
    { url = "https://files.pythonhosted.org/packages/66/2b/bed8a45e74957549197a2ac2e1259671cd80b55ed9e1fe2b5c94d88a9202/matplotlib-3.10.5-cp312-cp312-manylinux2014_x86_64.manylinux_2_17_x86_64.whl", hash = "sha256:a17e57e33de901d221a07af32c08870ed4528db0b6059dce7d7e65c1122d4bea", size = 8669603, upload-time = "2025-07-31T18:08:09.064Z" },
    { url = "https://files.pythonhosted.org/packages/7e/a7/315e9435b10d057f5e52dfc603cd353167ae28bb1a4e033d41540c0067a4/matplotlib-3.10.5-cp312-cp312-manylinux_2_27_aarch64.manylinux_2_28_aarch64.whl", hash = "sha256:97b9d6443419085950ee4a5b1ee08c363e5c43d7176e55513479e53669e88468", size = 9508127, upload-time = "2025-07-31T18:08:10.845Z" },
    { url = "https://files.pythonhosted.org/packages/7f/d9/edcbb1f02ca99165365d2768d517898c22c6040187e2ae2ce7294437c413/matplotlib-3.10.5-cp312-cp312-musllinux_1_2_x86_64.whl", hash = "sha256:ceefe5d40807d29a66ae916c6a3915d60ef9f028ce1927b84e727be91d884369", size = 9566926, upload-time = "2025-07-31T18:08:13.186Z" },
    { url = "https://files.pythonhosted.org/packages/3b/d9/6dd924ad5616c97b7308e6320cf392c466237a82a2040381163b7500510a/matplotlib-3.10.5-cp312-cp312-win_amd64.whl", hash = "sha256:c04cba0f93d40e45b3c187c6c52c17f24535b27d545f757a2fffebc06c12b98b", size = 8107599, upload-time = "2025-07-31T18:08:15.116Z" },
    { url = "https://files.pythonhosted.org/packages/0e/f3/522dc319a50f7b0279fbe74f86f7a3506ce414bc23172098e8d2bdf21894/matplotlib-3.10.5-cp312-cp312-win_arm64.whl", hash = "sha256:a41bcb6e2c8e79dc99c5511ae6f7787d2fb52efd3d805fff06d5d4f667db16b2", size = 7978173, upload-time = "2025-07-31T18:08:21.518Z" },
    { url = "https://files.pythonhosted.org/packages/8d/05/4f3c1f396075f108515e45cb8d334aff011a922350e502a7472e24c52d77/matplotlib-3.10.5-cp313-cp313-macosx_10_13_x86_64.whl", hash = "sha256:354204db3f7d5caaa10e5de74549ef6a05a4550fdd1c8f831ab9bca81efd39ed", size = 8253586, upload-time = "2025-07-31T18:08:23.107Z" },
    { url = "https://files.pythonhosted.org/packages/2f/2c/e084415775aac7016c3719fe7006cdb462582c6c99ac142f27303c56e243/matplotlib-3.10.5-cp313-cp313-macosx_11_0_arm64.whl", hash = "sha256:b072aac0c3ad563a2b3318124756cb6112157017f7431626600ecbe890df57a1", size = 8110715, upload-time = "2025-07-31T18:08:24.675Z" },
    { url = "https://files.pythonhosted.org/packages/52/1b/233e3094b749df16e3e6cd5a44849fd33852e692ad009cf7de00cf58ddf6/matplotlib-3.10.5-cp313-cp313-manylinux2014_x86_64.manylinux_2_17_x86_64.whl", hash = "sha256:d52fd5b684d541b5a51fb276b2b97b010c75bee9aa392f96b4a07aeb491e33c7", size = 8669397, upload-time = "2025-07-31T18:08:26.778Z" },
    { url = "https://files.pythonhosted.org/packages/e8/ec/03f9e003a798f907d9f772eed9b7c6a9775d5bd00648b643ebfb88e25414/matplotlib-3.10.5-cp313-cp313-manylinux_2_27_aarch64.manylinux_2_28_aarch64.whl", hash = "sha256:ee7a09ae2f4676276f5a65bd9f2bd91b4f9fbaedf49f40267ce3f9b448de501f", size = 9508646, upload-time = "2025-07-31T18:08:28.848Z" },
    { url = "https://files.pythonhosted.org/packages/91/e7/c051a7a386680c28487bca27d23b02d84f63e3d2a9b4d2fc478e6a42e37e/matplotlib-3.10.5-cp313-cp313-musllinux_1_2_x86_64.whl", hash = "sha256:ba6c3c9c067b83481d647af88b4e441d532acdb5ef22178a14935b0b881188f4", size = 9567424, upload-time = "2025-07-31T18:08:30.726Z" },
    { url = "https://files.pythonhosted.org/packages/36/c2/24302e93ff431b8f4173ee1dd88976c8d80483cadbc5d3d777cef47b3a1c/matplotlib-3.10.5-cp313-cp313-win_amd64.whl", hash = "sha256:07442d2692c9bd1cceaa4afb4bbe5b57b98a7599de4dabfcca92d3eea70f9ebe", size = 8107809, upload-time = "2025-07-31T18:08:33.928Z" },
    { url = "https://files.pythonhosted.org/packages/0b/33/423ec6a668d375dad825197557ed8fbdb74d62b432c1ed8235465945475f/matplotlib-3.10.5-cp313-cp313-win_arm64.whl", hash = "sha256:48fe6d47380b68a37ccfcc94f009530e84d41f71f5dae7eda7c4a5a84aa0a674", size = 7978078, upload-time = "2025-07-31T18:08:36.764Z" },
    { url = "https://files.pythonhosted.org/packages/51/17/521fc16ec766455c7bb52cc046550cf7652f6765ca8650ff120aa2d197b6/matplotlib-3.10.5-cp313-cp313t-macosx_10_13_x86_64.whl", hash = "sha256:3b80eb8621331449fc519541a7461987f10afa4f9cfd91afcd2276ebe19bd56c", size = 8295590, upload-time = "2025-07-31T18:08:38.521Z" },
    { url = "https://files.pythonhosted.org/packages/f8/12/23c28b2c21114c63999bae129fce7fd34515641c517ae48ce7b7dcd33458/matplotlib-3.10.5-cp313-cp313t-macosx_11_0_arm64.whl", hash = "sha256:47a388908e469d6ca2a6015858fa924e0e8a2345a37125948d8e93a91c47933e", size = 8158518, upload-time = "2025-07-31T18:08:40.195Z" },
    { url = "https://files.pythonhosted.org/packages/81/f8/aae4eb25e8e7190759f3cb91cbeaa344128159ac92bb6b409e24f8711f78/matplotlib-3.10.5-cp313-cp313t-manylinux2014_x86_64.manylinux_2_17_x86_64.whl", hash = "sha256:8b6b49167d208358983ce26e43aa4196073b4702858670f2eb111f9a10652b4b", size = 8691815, upload-time = "2025-07-31T18:08:42.238Z" },
    { url = "https://files.pythonhosted.org/packages/d0/ba/450c39ebdd486bd33a359fc17365ade46c6a96bf637bbb0df7824de2886c/matplotlib-3.10.5-cp313-cp313t-manylinux_2_27_aarch64.manylinux_2_28_aarch64.whl", hash = "sha256:8a8da0453a7fd8e3da114234ba70c5ba9ef0e98f190309ddfde0f089accd46ea", size = 9522814, upload-time = "2025-07-31T18:08:44.914Z" },
    { url = "https://files.pythonhosted.org/packages/89/11/9c66f6a990e27bb9aa023f7988d2d5809cb98aa39c09cbf20fba75a542ef/matplotlib-3.10.5-cp313-cp313t-musllinux_1_2_x86_64.whl", hash = "sha256:52c6573dfcb7726a9907b482cd5b92e6b5499b284ffacb04ffbfe06b3e568124", size = 9573917, upload-time = "2025-07-31T18:08:47.038Z" },
    { url = "https://files.pythonhosted.org/packages/b3/69/8b49394de92569419e5e05e82e83df9b749a0ff550d07631ea96ed2eb35a/matplotlib-3.10.5-cp313-cp313t-win_amd64.whl", hash = "sha256:a23193db2e9d64ece69cac0c8231849db7dd77ce59c7b89948cf9d0ce655a3ce", size = 8181034, upload-time = "2025-07-31T18:08:48.943Z" },
    { url = "https://files.pythonhosted.org/packages/47/23/82dc435bb98a2fc5c20dffcac8f0b083935ac28286413ed8835df40d0baa/matplotlib-3.10.5-cp313-cp313t-win_arm64.whl", hash = "sha256:56da3b102cf6da2776fef3e71cd96fcf22103a13594a18ac9a9b31314e0be154", size = 8023337, upload-time = "2025-07-31T18:08:50.791Z" },
    { url = "https://files.pythonhosted.org/packages/ac/e0/26b6cfde31f5383503ee45dcb7e691d45dadf0b3f54639332b59316a97f8/matplotlib-3.10.5-cp314-cp314-macosx_10_13_x86_64.whl", hash = "sha256:96ef8f5a3696f20f55597ffa91c28e2e73088df25c555f8d4754931515512715", size = 8253591, upload-time = "2025-07-31T18:08:53.254Z" },
    { url = "https://files.pythonhosted.org/packages/c1/89/98488c7ef7ea20ea659af7499628c240a608b337af4be2066d644cfd0a0f/matplotlib-3.10.5-cp314-cp314-macosx_11_0_arm64.whl", hash = "sha256:77fab633e94b9da60512d4fa0213daeb76d5a7b05156840c4fd0399b4b818837", size = 8112566, upload-time = "2025-07-31T18:08:55.116Z" },
    { url = "https://files.pythonhosted.org/packages/52/67/42294dfedc82aea55e1a767daf3263aacfb5a125f44ba189e685bab41b6f/matplotlib-3.10.5-cp314-cp314-manylinux_2_27_aarch64.manylinux_2_28_aarch64.whl", hash = "sha256:27f52634315e96b1debbfdc5c416592edcd9c4221bc2f520fd39c33db5d9f202", size = 9513281, upload-time = "2025-07-31T18:08:56.885Z" },
    { url = "https://files.pythonhosted.org/packages/e7/68/f258239e0cf34c2cbc816781c7ab6fca768452e6bf1119aedd2bd4a882a3/matplotlib-3.10.5-cp314-cp314-manylinux_2_27_x86_64.manylinux_2_28_x86_64.whl", hash = "sha256:525f6e28c485c769d1f07935b660c864de41c37fd716bfa64158ea646f7084bb", size = 9780873, upload-time = "2025-07-31T18:08:59.241Z" },
    { url = "https://files.pythonhosted.org/packages/89/64/f4881554006bd12e4558bd66778bdd15d47b00a1f6c6e8b50f6208eda4b3/matplotlib-3.10.5-cp314-cp314-musllinux_1_2_x86_64.whl", hash = "sha256:1f5f3ec4c191253c5f2b7c07096a142c6a1c024d9f738247bfc8e3f9643fc975", size = 9568954, upload-time = "2025-07-31T18:09:01.244Z" },
    { url = "https://files.pythonhosted.org/packages/06/f8/42779d39c3f757e1f012f2dda3319a89fb602bd2ef98ce8faf0281f4febd/matplotlib-3.10.5-cp314-cp314-win_amd64.whl", hash = "sha256:707f9c292c4cd4716f19ab8a1f93f26598222cd931e0cd98fbbb1c5994bf7667", size = 8237465, upload-time = "2025-07-31T18:09:03.206Z" },
    { url = "https://files.pythonhosted.org/packages/cf/f8/153fd06b5160f0cd27c8b9dd797fcc9fb56ac6a0ebf3c1f765b6b68d3c8a/matplotlib-3.10.5-cp314-cp314-win_arm64.whl", hash = "sha256:21a95b9bf408178d372814de7baacd61c712a62cae560b5e6f35d791776f6516", size = 8108898, upload-time = "2025-07-31T18:09:05.231Z" },
    { url = "https://files.pythonhosted.org/packages/9a/ee/c4b082a382a225fe0d2a73f1f57cf6f6f132308805b493a54c8641006238/matplotlib-3.10.5-cp314-cp314t-macosx_10_13_x86_64.whl", hash = "sha256:a6b310f95e1102a8c7c817ef17b60ee5d1851b8c71b63d9286b66b177963039e", size = 8295636, upload-time = "2025-07-31T18:09:07.306Z" },
    { url = "https://files.pythonhosted.org/packages/30/73/2195fa2099718b21a20da82dfc753bf2af58d596b51aefe93e359dd5915a/matplotlib-3.10.5-cp314-cp314t-macosx_11_0_arm64.whl", hash = "sha256:94986a242747a0605cb3ff1cb98691c736f28a59f8ffe5175acaeb7397c49a5a", size = 8158575, upload-time = "2025-07-31T18:09:09.083Z" },
    { url = "https://files.pythonhosted.org/packages/f6/e9/a08cdb34618a91fa08f75e6738541da5cacde7c307cea18ff10f0d03fcff/matplotlib-3.10.5-cp314-cp314t-manylinux_2_27_aarch64.manylinux_2_28_aarch64.whl", hash = "sha256:1ff10ea43288f0c8bab608a305dc6c918cc729d429c31dcbbecde3b9f4d5b569", size = 9522815, upload-time = "2025-07-31T18:09:11.191Z" },
    { url = "https://files.pythonhosted.org/packages/4e/bb/34d8b7e0d1bb6d06ef45db01dfa560d5a67b1c40c0b998ce9ccde934bb09/matplotlib-3.10.5-cp314-cp314t-manylinux_2_27_x86_64.manylinux_2_28_x86_64.whl", hash = "sha256:f6adb644c9d040ffb0d3434e440490a66cf73dbfa118a6f79cd7568431f7a012", size = 9783514, upload-time = "2025-07-31T18:09:13.307Z" },
    { url = "https://files.pythonhosted.org/packages/12/09/d330d1e55dcca2e11b4d304cc5227f52e2512e46828d6249b88e0694176e/matplotlib-3.10.5-cp314-cp314t-musllinux_1_2_x86_64.whl", hash = "sha256:4fa40a8f98428f789a9dcacd625f59b7bc4e3ef6c8c7c80187a7a709475cf592", size = 9573932, upload-time = "2025-07-31T18:09:15.335Z" },
    { url = "https://files.pythonhosted.org/packages/eb/3b/f70258ac729aa004aca673800a53a2b0a26d49ca1df2eaa03289a1c40f81/matplotlib-3.10.5-cp314-cp314t-win_amd64.whl", hash = "sha256:95672a5d628b44207aab91ec20bf59c26da99de12b88f7e0b1fb0a84a86ff959", size = 8322003, upload-time = "2025-07-31T18:09:17.416Z" },
    { url = "https://files.pythonhosted.org/packages/5b/60/3601f8ce6d76a7c81c7f25a0e15fde0d6b66226dd187aa6d2838e6374161/matplotlib-3.10.5-cp314-cp314t-win_arm64.whl", hash = "sha256:2efaf97d72629e74252e0b5e3c46813e9eeaa94e011ecf8084a971a31a97f40b", size = 8153849, upload-time = "2025-07-31T18:09:19.673Z" },
]

[[package]]
name = "matplotlib-inline"
version = "0.1.7"
source = { registry = "https://pypi.org/simple" }
dependencies = [
    { name = "traitlets" },
]
sdist = { url = "https://files.pythonhosted.org/packages/99/5b/a36a337438a14116b16480db471ad061c36c3694df7c2084a0da7ba538b7/matplotlib_inline-0.1.7.tar.gz", hash = "sha256:8423b23ec666be3d16e16b60bdd8ac4e86e840ebd1dd11a30b9f117f2fa0ab90", size = 8159, upload-time = "2024-04-15T13:44:44.803Z" }
wheels = [
    { url = "https://files.pythonhosted.org/packages/8f/8e/9ad090d3553c280a8060fbf6e24dc1c0c29704ee7d1c372f0c174aa59285/matplotlib_inline-0.1.7-py3-none-any.whl", hash = "sha256:df192d39a4ff8f21b1895d72e6a13f5fcc5099f00fa84384e0ea28c2cc0653ca", size = 9899, upload-time = "2024-04-15T13:44:43.265Z" },
]

[[package]]
name = "mdurl"
version = "0.1.2"
source = { registry = "https://pypi.org/simple" }
sdist = { url = "https://files.pythonhosted.org/packages/d6/54/cfe61301667036ec958cb99bd3efefba235e65cdeb9c84d24a8293ba1d90/mdurl-0.1.2.tar.gz", hash = "sha256:bb413d29f5eea38f31dd4754dd7377d4465116fb207585f97bf925588687c1ba", size = 8729, upload-time = "2022-08-14T12:40:10.846Z" }
wheels = [
    { url = "https://files.pythonhosted.org/packages/b3/38/89ba8ad64ae25be8de66a6d463314cf1eb366222074cfda9ee839c56a4b4/mdurl-0.1.2-py3-none-any.whl", hash = "sha256:84008a41e51615a49fc9966191ff91509e3c40b939176e643fd50a5c2196b8f8", size = 9979, upload-time = "2022-08-14T12:40:09.779Z" },
]

[[package]]
name = "ml-dtypes"
version = "0.5.3"
source = { registry = "https://pypi.org/simple" }
dependencies = [
    { name = "numpy" },
]
sdist = { url = "https://files.pythonhosted.org/packages/78/a7/aad060393123cfb383956dca68402aff3db1e1caffd5764887ed5153f41b/ml_dtypes-0.5.3.tar.gz", hash = "sha256:95ce33057ba4d05df50b1f3cfefab22e351868a843b3b15a46c65836283670c9", size = 692316, upload-time = "2025-07-29T18:39:19.454Z" }
wheels = [
    { url = "https://files.pythonhosted.org/packages/0d/eb/bc07c88a6ab002b4635e44585d80fa0b350603f11a2097c9d1bfacc03357/ml_dtypes-0.5.3-cp312-cp312-macosx_10_13_universal2.whl", hash = "sha256:156418abeeda48ea4797db6776db3c5bdab9ac7be197c1233771e0880c304057", size = 663864, upload-time = "2025-07-29T18:38:33.777Z" },
    { url = "https://files.pythonhosted.org/packages/cf/89/11af9b0f21b99e6386b6581ab40fb38d03225f9de5f55cf52097047e2826/ml_dtypes-0.5.3-cp312-cp312-manylinux_2_27_aarch64.manylinux_2_28_aarch64.whl", hash = "sha256:1db60c154989af253f6c4a34e8a540c2c9dce4d770784d426945e09908fbb177", size = 4951313, upload-time = "2025-07-29T18:38:36.45Z" },
    { url = "https://files.pythonhosted.org/packages/d8/a9/b98b86426c24900b0c754aad006dce2863df7ce0bb2bcc2c02f9cc7e8489/ml_dtypes-0.5.3-cp312-cp312-manylinux_2_27_x86_64.manylinux_2_28_x86_64.whl", hash = "sha256:1b255acada256d1fa8c35ed07b5f6d18bc21d1556f842fbc2d5718aea2cd9e55", size = 4928805, upload-time = "2025-07-29T18:38:38.29Z" },
    { url = "https://files.pythonhosted.org/packages/50/c1/85e6be4fc09c6175f36fb05a45917837f30af9a5146a5151cb3a3f0f9e09/ml_dtypes-0.5.3-cp312-cp312-win_amd64.whl", hash = "sha256:da65e5fd3eea434ccb8984c3624bc234ddcc0d9f4c81864af611aaebcc08a50e", size = 208182, upload-time = "2025-07-29T18:38:39.72Z" },
    { url = "https://files.pythonhosted.org/packages/9e/17/cf5326d6867be057f232d0610de1458f70a8ce7b6290e4b4a277ea62b4cd/ml_dtypes-0.5.3-cp312-cp312-win_arm64.whl", hash = "sha256:8bb9cd1ce63096567f5f42851f5843b5a0ea11511e50039a7649619abfb4ba6d", size = 161560, upload-time = "2025-07-29T18:38:41.072Z" },
    { url = "https://files.pythonhosted.org/packages/2d/87/1bcc98a66de7b2455dfb292f271452cac9edc4e870796e0d87033524d790/ml_dtypes-0.5.3-cp313-cp313-macosx_10_13_universal2.whl", hash = "sha256:5103856a225465371fe119f2fef737402b705b810bd95ad5f348e6e1a6ae21af", size = 663781, upload-time = "2025-07-29T18:38:42.984Z" },
    { url = "https://files.pythonhosted.org/packages/fd/2c/bd2a79ba7c759ee192b5601b675b180a3fd6ccf48ffa27fe1782d280f1a7/ml_dtypes-0.5.3-cp313-cp313-manylinux_2_27_aarch64.manylinux_2_28_aarch64.whl", hash = "sha256:4cae435a68861660af81fa3c5af16b70ca11a17275c5b662d9c6f58294e0f113", size = 4956217, upload-time = "2025-07-29T18:38:44.65Z" },
    { url = "https://files.pythonhosted.org/packages/14/f3/091ba84e5395d7fe5b30c081a44dec881cd84b408db1763ee50768b2ab63/ml_dtypes-0.5.3-cp313-cp313-manylinux_2_27_x86_64.manylinux_2_28_x86_64.whl", hash = "sha256:6936283b56d74fbec431ca57ce58a90a908fdbd14d4e2d22eea6d72bb208a7b7", size = 4933109, upload-time = "2025-07-29T18:38:46.405Z" },
    { url = "https://files.pythonhosted.org/packages/bc/24/054036dbe32c43295382c90a1363241684c4d6aaa1ecc3df26bd0c8d5053/ml_dtypes-0.5.3-cp313-cp313-win_amd64.whl", hash = "sha256:d0f730a17cf4f343b2c7ad50cee3bd19e969e793d2be6ed911f43086460096e4", size = 208187, upload-time = "2025-07-29T18:38:48.24Z" },
    { url = "https://files.pythonhosted.org/packages/a6/3d/7dc3ec6794a4a9004c765e0c341e32355840b698f73fd2daff46f128afc1/ml_dtypes-0.5.3-cp313-cp313-win_arm64.whl", hash = "sha256:2db74788fc01914a3c7f7da0763427280adfc9cd377e9604b6b64eb8097284bd", size = 161559, upload-time = "2025-07-29T18:38:50.493Z" },
    { url = "https://files.pythonhosted.org/packages/12/91/e6c7a0d67a152b9330445f9f0cf8ae6eee9b83f990b8c57fe74631e42a90/ml_dtypes-0.5.3-cp313-cp313t-macosx_10_13_universal2.whl", hash = "sha256:93c36a08a6d158db44f2eb9ce3258e53f24a9a4a695325a689494f0fdbc71770", size = 689321, upload-time = "2025-07-29T18:38:52.03Z" },
    { url = "https://files.pythonhosted.org/packages/9e/6c/b7b94b84a104a5be1883305b87d4c6bd6ae781504474b4cca067cb2340ec/ml_dtypes-0.5.3-cp313-cp313t-manylinux_2_27_aarch64.manylinux_2_28_aarch64.whl", hash = "sha256:0e44a3761f64bc009d71ddb6d6c71008ba21b53ab6ee588dadab65e2fa79eafc", size = 5274495, upload-time = "2025-07-29T18:38:53.797Z" },
    { url = "https://files.pythonhosted.org/packages/5b/38/6266604dffb43378055394ea110570cf261a49876fc48f548dfe876f34cc/ml_dtypes-0.5.3-cp313-cp313t-manylinux_2_27_x86_64.manylinux_2_28_x86_64.whl", hash = "sha256:bdf40d2aaabd3913dec11840f0d0ebb1b93134f99af6a0a4fd88ffe924928ab4", size = 5285422, upload-time = "2025-07-29T18:38:56.603Z" },
    { url = "https://files.pythonhosted.org/packages/7c/88/8612ff177d043a474b9408f0382605d881eeb4125ba89d4d4b3286573a83/ml_dtypes-0.5.3-cp314-cp314-macosx_10_13_universal2.whl", hash = "sha256:aec640bd94c4c85c0d11e2733bd13cbb10438fb004852996ec0efbc6cacdaf70", size = 661182, upload-time = "2025-07-29T18:38:58.414Z" },
    { url = "https://files.pythonhosted.org/packages/6f/2b/0569a5e88b29240d373e835107c94ae9256fb2191d3156b43b2601859eff/ml_dtypes-0.5.3-cp314-cp314-manylinux_2_27_aarch64.manylinux_2_28_aarch64.whl", hash = "sha256:bda32ce212baa724e03c68771e5c69f39e584ea426bfe1a701cb01508ffc7035", size = 4956187, upload-time = "2025-07-29T18:39:00.611Z" },
    { url = "https://files.pythonhosted.org/packages/51/66/273c2a06ae44562b104b61e6b14444da00061fd87652506579d7eb2c40b1/ml_dtypes-0.5.3-cp314-cp314-manylinux_2_27_x86_64.manylinux_2_28_x86_64.whl", hash = "sha256:c205cac07d24a29840c163d6469f61069ce4b065518519216297fc2f261f8db9", size = 4930911, upload-time = "2025-07-29T18:39:02.405Z" },
    { url = "https://files.pythonhosted.org/packages/93/ab/606be3e87dc0821bd360c8c1ee46108025c31a4f96942b63907bb441b87d/ml_dtypes-0.5.3-cp314-cp314-win_amd64.whl", hash = "sha256:cd7c0bb22d4ff86d65ad61b5dd246812e8993fbc95b558553624c33e8b6903ea", size = 216664, upload-time = "2025-07-29T18:39:03.927Z" },
    { url = "https://files.pythonhosted.org/packages/30/a2/e900690ca47d01dffffd66375c5de8c4f8ced0f1ef809ccd3b25b3e6b8fa/ml_dtypes-0.5.3-cp314-cp314-win_arm64.whl", hash = "sha256:9d55ea7f7baf2aed61bf1872116cefc9d0c3693b45cae3916897ee27ef4b835e", size = 160203, upload-time = "2025-07-29T18:39:05.671Z" },
    { url = "https://files.pythonhosted.org/packages/53/21/783dfb51f40d2660afeb9bccf3612b99f6a803d980d2a09132b0f9d216ab/ml_dtypes-0.5.3-cp314-cp314t-macosx_10_13_universal2.whl", hash = "sha256:e12e29764a0e66a7a31e9b8bf1de5cc0423ea72979f45909acd4292de834ccd3", size = 689324, upload-time = "2025-07-29T18:39:07.567Z" },
    { url = "https://files.pythonhosted.org/packages/09/f7/a82d249c711abf411ac027b7163f285487f5e615c3e0716c61033ce996ab/ml_dtypes-0.5.3-cp314-cp314t-manylinux_2_27_aarch64.manylinux_2_28_aarch64.whl", hash = "sha256:19f6c3a4f635c2fc9e2aa7d91416bd7a3d649b48350c51f7f715a09370a90d93", size = 5275917, upload-time = "2025-07-29T18:39:09.339Z" },
    { url = "https://files.pythonhosted.org/packages/7f/3c/541c4b30815ab90ebfbb51df15d0b4254f2f9f1e2b4907ab229300d5e6f2/ml_dtypes-0.5.3-cp314-cp314t-manylinux_2_27_x86_64.manylinux_2_28_x86_64.whl", hash = "sha256:5ab039ffb40f3dc0aeeeba84fd6c3452781b5e15bef72e2d10bcb33e4bbffc39", size = 5285284, upload-time = "2025-07-29T18:39:11.532Z" },
<<<<<<< HEAD
=======
]

[[package]]
name = "mpi4py"
version = "4.1.0"
source = { registry = "https://pypi.org/simple" }
sdist = { url = "https://files.pythonhosted.org/packages/7b/0c/2fc9e1f48226ddbc472d1c94580836c59fc24ae97592f8ad4fc9ffdb5373/mpi4py-4.1.0.tar.gz", hash = "sha256:817492796bce771ccd809a6051cf68d48689815493b567a696ce7679260449cd", size = 495378, upload-time = "2025-06-25T08:42:55.384Z" }
wheels = [
    { url = "https://files.pythonhosted.org/packages/2f/b6/f77ff70ecd6178055741525a2c9715d8378cf490df2233a9614085993c47/mpi4py-4.1.0-cp310-abi3-macosx_10_9_x86_64.whl", hash = "sha256:9fd9c94bd9f963e50a884382ce13694f0296f1843760b047c9f64b3f11688330", size = 1392767, upload-time = "2025-06-25T08:41:38.163Z" },
    { url = "https://files.pythonhosted.org/packages/0b/c8/bd78b0020a6f70ce5e9ec79e7a824dfc70ede68ceb287a68ad9f596af531/mpi4py-4.1.0-cp310-abi3-macosx_11_0_arm64.whl", hash = "sha256:8dafd7777766a485502c55941bef543ba3a451e943fb38c98d4f9f5cded9ba89", size = 1252752, upload-time = "2025-06-25T08:41:39.66Z" },
    { url = "https://files.pythonhosted.org/packages/57/c6/6a9039e0391522b7922224f9485577126abcae98dacdb0d101fa1186c7cf/mpi4py-4.1.0-cp310-abi3-manylinux1_x86_64.manylinux_2_5_x86_64.whl", hash = "sha256:adfaf7a9ef70f9476ca62116cea2607550d9126ec7108e05eff37760d67c3855", size = 1373180, upload-time = "2025-06-25T08:41:41.107Z" },
    { url = "https://files.pythonhosted.org/packages/52/a7/b372dbe0aa7a7d972f7e07e13c971302e0f50613c3e84bdb91d092c04c10/mpi4py-4.1.0-cp310-abi3-manylinux2014_aarch64.manylinux_2_17_aarch64.whl", hash = "sha256:6a119b51f7a05f36b40ff60c1baa2de2384c51575eb86c9199faaa648fd3e600", size = 1225517, upload-time = "2025-06-25T08:41:42.765Z" },
    { url = "https://files.pythonhosted.org/packages/4a/14/b872ca93f8961e08020fba2cea652ce648e28073ec31f21641be4e8cec85/mpi4py-4.1.0-cp310-abi3-win_amd64.whl", hash = "sha256:7d98779618796c338dc0b3d5f79ea4ff8c31d8ddbdbf09c07c6cf2ba029c3e7a", size = 1479781, upload-time = "2025-06-25T08:41:44.079Z" },
    { url = "https://files.pythonhosted.org/packages/95/c8/480b506d8ae8ad47d46b58cc261a488797ba2242ab28f86e107375a6dd47/mpi4py-4.1.0-cp312-cp312-macosx_10_13_x86_64.whl", hash = "sha256:7846dd4acfb68241169a49bf234889e92ce90b68b7030b2264510bcaf27a2701", size = 1643446, upload-time = "2025-06-25T08:41:59.77Z" },
    { url = "https://files.pythonhosted.org/packages/45/49/7718527d636692231131f2785740ca7c2f9f9ddc21b564945cfb6528a59b/mpi4py-4.1.0-cp312-cp312-macosx_11_0_arm64.whl", hash = "sha256:b201ee63f3cfd0f9175c38207e001f7907fce1e0668c469cb33fbf6ccb22ba9b", size = 1412616, upload-time = "2025-06-25T08:42:01.463Z" },
    { url = "https://files.pythonhosted.org/packages/3b/2a/ee6ad1d665cd384e582205ef5e7158da16e8838ae6ddb8f25cd9f43f84bc/mpi4py-4.1.0-cp312-cp312-manylinux1_x86_64.manylinux_2_5_x86_64.whl", hash = "sha256:41e6083d685c1eb871578279f1334d068f4933279f4cdb6d745fd75ccb4ad19e", size = 1450318, upload-time = "2025-06-25T08:42:02.832Z" },
    { url = "https://files.pythonhosted.org/packages/22/89/023a22427221a3ba951d5ee6e5573fb726bb981244c67459ef63f32d7c03/mpi4py-4.1.0-cp312-cp312-manylinux2014_aarch64.manylinux_2_17_aarch64.whl", hash = "sha256:2cb7adf1047012182fae453a5feacb54a2487ab9a608005e283f3b5730858d10", size = 1319677, upload-time = "2025-06-25T08:42:04.54Z" },
    { url = "https://files.pythonhosted.org/packages/ec/7f/37d8c0e24b8240748160ad439c84284078bce885809ef796491d137ec08f/mpi4py-4.1.0-cp312-cp312-win_amd64.whl", hash = "sha256:6eca2d2455ab39b030f9fe671108430136495795c9d594e2e52191a2d3afc633", size = 1726444, upload-time = "2025-06-25T08:42:05.882Z" },
    { url = "https://files.pythonhosted.org/packages/84/a4/efea1a8cb737c909d46e19b4f17ec781b06c7fe9726d454e4b9b8eff0bef/mpi4py-4.1.0-cp313-cp313-macosx_10_13_x86_64.whl", hash = "sha256:a25b1deff40ee0044bb334b786ba99e9e0fafc4f4c8e7c3993a2b4b460b2398c", size = 1686371, upload-time = "2025-06-25T08:42:07.214Z" },
    { url = "https://files.pythonhosted.org/packages/ad/17/504cc768b6d2d74d1b8b361d9c2df5d762a6f9987054c260f253a27aa454/mpi4py-4.1.0-cp313-cp313-macosx_11_0_arm64.whl", hash = "sha256:41a346462647e6f13406df876921781dffa8fb956a6cdbe5fc0b0b10cc8fcc4e", size = 1443546, upload-time = "2025-06-25T08:42:08.441Z" },
    { url = "https://files.pythonhosted.org/packages/4b/ba/a5e42c71566f92a83403f137fb09486408d6133d2d725c3b0b764a641c60/mpi4py-4.1.0-cp313-cp313-manylinux1_x86_64.manylinux_2_5_x86_64.whl", hash = "sha256:e28c8e3d127c77423368448bfe62495ea81ea42dd11b2fb5e06e2f87b08dd619", size = 1449946, upload-time = "2025-06-25T08:42:10.199Z" },
    { url = "https://files.pythonhosted.org/packages/ab/93/8792f79739e942be68e6f307fef6d70d658de7fe1807c093e467387aad28/mpi4py-4.1.0-cp313-cp313-manylinux2014_aarch64.manylinux_2_17_aarch64.whl", hash = "sha256:18d2ba9d7665afc551f598d59d44f588303f7b17835089e2ae4f95cfb6904184", size = 1319350, upload-time = "2025-06-25T08:42:11.579Z" },
    { url = "https://files.pythonhosted.org/packages/cc/ba/7cdf2b67808a7d1489f1d7635a812379f18917dd5e73f6f4e5af244770b4/mpi4py-4.1.0-cp313-cp313-win_amd64.whl", hash = "sha256:07bbc502d31c16737e150d32490e841e0239387db208b04b6f7e71ad8f1bfc64", size = 1723727, upload-time = "2025-06-25T08:42:13.307Z" },
    { url = "https://files.pythonhosted.org/packages/ba/da/ffbd138831be4b4df0b6e4d3d8a5dc20e23b924d33399a1ed707ebf51e65/mpi4py-4.1.0-cp313-cp313t-macosx_10_13_x86_64.whl", hash = "sha256:aca9c355f9407d28d0e361d2f7692b022c6bb775e4849f9f564273ad465e99cc", size = 1769266, upload-time = "2025-06-25T08:42:15.143Z" },
    { url = "https://files.pythonhosted.org/packages/c8/61/17fad137e9760c70d54e64d5ceaa9125a500ef049acbe7036409d7adf9c1/mpi4py-4.1.0-cp313-cp313t-macosx_11_0_arm64.whl", hash = "sha256:77b4f1a59033a043d3e51c841828d2a1b15302914f7d0e3f56b1b974d3991359", size = 1547321, upload-time = "2025-06-25T08:42:17.062Z" },
    { url = "https://files.pythonhosted.org/packages/1c/be/e5f301067f77f4cd1d0eccb7f05d4e05268105bf5e6a186c8eda624d58f1/mpi4py-4.1.0-cp313-cp313t-manylinux1_x86_64.manylinux_2_5_x86_64.whl", hash = "sha256:65c630121465d410fb7f16fbbab9434bbac31875067b36f107370cccc6ebecde", size = 1515083, upload-time = "2025-06-25T08:42:18.439Z" },
    { url = "https://files.pythonhosted.org/packages/8c/3c/7a5bc8332b2a1e223bf7f5068d5cfd3720038db78fab61e757b30d40ff2b/mpi4py-4.1.0-cp313-cp313t-manylinux2014_aarch64.manylinux_2_17_aarch64.whl", hash = "sha256:ba1f60cf8eac96c12f3c86878335767a3a6bd0ee8e3bdb2023b7c55c1377ef09", size = 1396668, upload-time = "2025-06-25T08:42:20.149Z" },
    { url = "https://files.pythonhosted.org/packages/05/5d/dedffa9a7ac350b2346170194efe19e3a821e0047dbad03a085ab0e9fea3/mpi4py-4.1.0-cp313-cp313t-win_amd64.whl", hash = "sha256:fb88abf19b976755401c911294eb57a59b6e189346278a5be8b89c50e71f6860", size = 1772256, upload-time = "2025-06-25T08:42:21.824Z" },
>>>>>>> e9bac5ad
]

[[package]]
name = "mpmath"
version = "1.3.0"
source = { registry = "https://pypi.org/simple" }
sdist = { url = "https://files.pythonhosted.org/packages/e0/47/dd32fa426cc72114383ac549964eecb20ecfd886d1e5ccf5340b55b02f57/mpmath-1.3.0.tar.gz", hash = "sha256:7a28eb2a9774d00c7bc92411c19a89209d5da7c4c9a9e227be8330a23a25b91f", size = 508106, upload-time = "2023-03-07T16:47:11.061Z" }
wheels = [
    { url = "https://files.pythonhosted.org/packages/43/e3/7d92a15f894aa0c9c4b49b8ee9ac9850d6e63b03c9c32c0367a13ae62209/mpmath-1.3.0-py3-none-any.whl", hash = "sha256:a0b2b9fe80bbcd81a6647ff13108738cfb482d481d826cc0e02f5b35e5c88d2c", size = 536198, upload-time = "2023-03-07T16:47:09.197Z" },
]

[[package]]
name = "msgpack"
version = "1.1.1"
source = { registry = "https://pypi.org/simple" }
sdist = { url = "https://files.pythonhosted.org/packages/45/b1/ea4f68038a18c77c9467400d166d74c4ffa536f34761f7983a104357e614/msgpack-1.1.1.tar.gz", hash = "sha256:77b79ce34a2bdab2594f490c8e80dd62a02d650b91a75159a63ec413b8d104cd", size = 173555, upload-time = "2025-06-13T06:52:51.324Z" }
wheels = [
    { url = "https://files.pythonhosted.org/packages/e3/26/389b9c593eda2b8551b2e7126ad3a06af6f9b44274eb3a4f054d48ff7e47/msgpack-1.1.1-cp312-cp312-macosx_10_13_x86_64.whl", hash = "sha256:ae497b11f4c21558d95de9f64fff7053544f4d1a17731c866143ed6bb4591238", size = 82359, upload-time = "2025-06-13T06:52:03.909Z" },
    { url = "https://files.pythonhosted.org/packages/ab/65/7d1de38c8a22cf8b1551469159d4b6cf49be2126adc2482de50976084d78/msgpack-1.1.1-cp312-cp312-macosx_11_0_arm64.whl", hash = "sha256:33be9ab121df9b6b461ff91baac6f2731f83d9b27ed948c5b9d1978ae28bf157", size = 79172, upload-time = "2025-06-13T06:52:05.246Z" },
    { url = "https://files.pythonhosted.org/packages/0f/bd/cacf208b64d9577a62c74b677e1ada005caa9b69a05a599889d6fc2ab20a/msgpack-1.1.1-cp312-cp312-manylinux_2_17_aarch64.manylinux2014_aarch64.whl", hash = "sha256:6f64ae8fe7ffba251fecb8408540c34ee9df1c26674c50c4544d72dbf792e5ce", size = 425013, upload-time = "2025-06-13T06:52:06.341Z" },
    { url = "https://files.pythonhosted.org/packages/4d/ec/fd869e2567cc9c01278a736cfd1697941ba0d4b81a43e0aa2e8d71dab208/msgpack-1.1.1-cp312-cp312-manylinux_2_17_x86_64.manylinux2014_x86_64.whl", hash = "sha256:a494554874691720ba5891c9b0b39474ba43ffb1aaf32a5dac874effb1619e1a", size = 426905, upload-time = "2025-06-13T06:52:07.501Z" },
    { url = "https://files.pythonhosted.org/packages/55/2a/35860f33229075bce803a5593d046d8b489d7ba2fc85701e714fc1aaf898/msgpack-1.1.1-cp312-cp312-manylinux_2_5_i686.manylinux1_i686.manylinux_2_17_i686.manylinux2014_i686.whl", hash = "sha256:cb643284ab0ed26f6957d969fe0dd8bb17beb567beb8998140b5e38a90974f6c", size = 407336, upload-time = "2025-06-13T06:52:09.047Z" },
    { url = "https://files.pythonhosted.org/packages/8c/16/69ed8f3ada150bf92745fb4921bd621fd2cdf5a42e25eb50bcc57a5328f0/msgpack-1.1.1-cp312-cp312-musllinux_1_2_aarch64.whl", hash = "sha256:d275a9e3c81b1093c060c3837e580c37f47c51eca031f7b5fb76f7b8470f5f9b", size = 409485, upload-time = "2025-06-13T06:52:10.382Z" },
    { url = "https://files.pythonhosted.org/packages/c6/b6/0c398039e4c6d0b2e37c61d7e0e9d13439f91f780686deb8ee64ecf1ae71/msgpack-1.1.1-cp312-cp312-musllinux_1_2_i686.whl", hash = "sha256:4fd6b577e4541676e0cc9ddc1709d25014d3ad9a66caa19962c4f5de30fc09ef", size = 412182, upload-time = "2025-06-13T06:52:11.644Z" },
    { url = "https://files.pythonhosted.org/packages/b8/d0/0cf4a6ecb9bc960d624c93effaeaae75cbf00b3bc4a54f35c8507273cda1/msgpack-1.1.1-cp312-cp312-musllinux_1_2_x86_64.whl", hash = "sha256:bb29aaa613c0a1c40d1af111abf025f1732cab333f96f285d6a93b934738a68a", size = 419883, upload-time = "2025-06-13T06:52:12.806Z" },
    { url = "https://files.pythonhosted.org/packages/62/83/9697c211720fa71a2dfb632cad6196a8af3abea56eece220fde4674dc44b/msgpack-1.1.1-cp312-cp312-win32.whl", hash = "sha256:870b9a626280c86cff9c576ec0d9cbcc54a1e5ebda9cd26dab12baf41fee218c", size = 65406, upload-time = "2025-06-13T06:52:14.271Z" },
    { url = "https://files.pythonhosted.org/packages/c0/23/0abb886e80eab08f5e8c485d6f13924028602829f63b8f5fa25a06636628/msgpack-1.1.1-cp312-cp312-win_amd64.whl", hash = "sha256:5692095123007180dca3e788bb4c399cc26626da51629a31d40207cb262e67f4", size = 72558, upload-time = "2025-06-13T06:52:15.252Z" },
    { url = "https://files.pythonhosted.org/packages/a1/38/561f01cf3577430b59b340b51329803d3a5bf6a45864a55f4ef308ac11e3/msgpack-1.1.1-cp313-cp313-macosx_10_13_x86_64.whl", hash = "sha256:3765afa6bd4832fc11c3749be4ba4b69a0e8d7b728f78e68120a157a4c5d41f0", size = 81677, upload-time = "2025-06-13T06:52:16.64Z" },
    { url = "https://files.pythonhosted.org/packages/09/48/54a89579ea36b6ae0ee001cba8c61f776451fad3c9306cd80f5b5c55be87/msgpack-1.1.1-cp313-cp313-macosx_11_0_arm64.whl", hash = "sha256:8ddb2bcfd1a8b9e431c8d6f4f7db0773084e107730ecf3472f1dfe9ad583f3d9", size = 78603, upload-time = "2025-06-13T06:52:17.843Z" },
    { url = "https://files.pythonhosted.org/packages/a0/60/daba2699b308e95ae792cdc2ef092a38eb5ee422f9d2fbd4101526d8a210/msgpack-1.1.1-cp313-cp313-manylinux_2_17_aarch64.manylinux2014_aarch64.whl", hash = "sha256:196a736f0526a03653d829d7d4c5500a97eea3648aebfd4b6743875f28aa2af8", size = 420504, upload-time = "2025-06-13T06:52:18.982Z" },
    { url = "https://files.pythonhosted.org/packages/20/22/2ebae7ae43cd8f2debc35c631172ddf14e2a87ffcc04cf43ff9df9fff0d3/msgpack-1.1.1-cp313-cp313-manylinux_2_17_x86_64.manylinux2014_x86_64.whl", hash = "sha256:9d592d06e3cc2f537ceeeb23d38799c6ad83255289bb84c2e5792e5a8dea268a", size = 423749, upload-time = "2025-06-13T06:52:20.211Z" },
    { url = "https://files.pythonhosted.org/packages/40/1b/54c08dd5452427e1179a40b4b607e37e2664bca1c790c60c442c8e972e47/msgpack-1.1.1-cp313-cp313-manylinux_2_5_i686.manylinux1_i686.manylinux_2_17_i686.manylinux2014_i686.whl", hash = "sha256:4df2311b0ce24f06ba253fda361f938dfecd7b961576f9be3f3fbd60e87130ac", size = 404458, upload-time = "2025-06-13T06:52:21.429Z" },
    { url = "https://files.pythonhosted.org/packages/2e/60/6bb17e9ffb080616a51f09928fdd5cac1353c9becc6c4a8abd4e57269a16/msgpack-1.1.1-cp313-cp313-musllinux_1_2_aarch64.whl", hash = "sha256:e4141c5a32b5e37905b5940aacbc59739f036930367d7acce7a64e4dec1f5e0b", size = 405976, upload-time = "2025-06-13T06:52:22.995Z" },
    { url = "https://files.pythonhosted.org/packages/ee/97/88983e266572e8707c1f4b99c8fd04f9eb97b43f2db40e3172d87d8642db/msgpack-1.1.1-cp313-cp313-musllinux_1_2_i686.whl", hash = "sha256:b1ce7f41670c5a69e1389420436f41385b1aa2504c3b0c30620764b15dded2e7", size = 408607, upload-time = "2025-06-13T06:52:24.152Z" },
    { url = "https://files.pythonhosted.org/packages/bc/66/36c78af2efaffcc15a5a61ae0df53a1d025f2680122e2a9eb8442fed3ae4/msgpack-1.1.1-cp313-cp313-musllinux_1_2_x86_64.whl", hash = "sha256:4147151acabb9caed4e474c3344181e91ff7a388b888f1e19ea04f7e73dc7ad5", size = 424172, upload-time = "2025-06-13T06:52:25.704Z" },
    { url = "https://files.pythonhosted.org/packages/8c/87/a75eb622b555708fe0427fab96056d39d4c9892b0c784b3a721088c7ee37/msgpack-1.1.1-cp313-cp313-win32.whl", hash = "sha256:500e85823a27d6d9bba1d057c871b4210c1dd6fb01fbb764e37e4e8847376323", size = 65347, upload-time = "2025-06-13T06:52:26.846Z" },
    { url = "https://files.pythonhosted.org/packages/ca/91/7dc28d5e2a11a5ad804cf2b7f7a5fcb1eb5a4966d66a5d2b41aee6376543/msgpack-1.1.1-cp313-cp313-win_amd64.whl", hash = "sha256:6d489fba546295983abd142812bda76b57e33d0b9f5d5b71c09a583285506f69", size = 72341, upload-time = "2025-06-13T06:52:27.835Z" },
]

[[package]]
name = "narwhals"
version = "2.2.0"
source = { registry = "https://pypi.org/simple" }
sdist = { url = "https://files.pythonhosted.org/packages/01/8f/6b3d8c19540eaaa50778a8bbbe54e025d3f93aca6cdd5a4de3044c36f83c/narwhals-2.2.0.tar.gz", hash = "sha256:f6a34f2699acabe2c17339c104f0bec28b9f7a55fbc7f8d485d49bea72d12b8a", size = 547070, upload-time = "2025-08-25T07:51:58.904Z" }
wheels = [
    { url = "https://files.pythonhosted.org/packages/dd/54/1ecca75e51d7da8ca53d1ffa8636ef9077a6eaa31f43ade71360b3e6449a/narwhals-2.2.0-py3-none-any.whl", hash = "sha256:2b5e3d61a486fa4328c286b0c8018b3e781a964947ff725d66ba12f6d5ca3d2a", size = 401021, upload-time = "2025-08-25T07:51:56.97Z" },
]

[[package]]
name = "nbformat"
version = "5.10.4"
source = { registry = "https://pypi.org/simple" }
dependencies = [
    { name = "fastjsonschema" },
    { name = "jsonschema" },
    { name = "jupyter-core" },
    { name = "traitlets" },
]
sdist = { url = "https://files.pythonhosted.org/packages/6d/fd/91545e604bc3dad7dca9ed03284086039b294c6b3d75c0d2fa45f9e9caf3/nbformat-5.10.4.tar.gz", hash = "sha256:322168b14f937a5d11362988ecac2a4952d3d8e3a2cbeb2319584631226d5b3a", size = 142749, upload-time = "2024-04-04T11:20:37.371Z" }
wheels = [
    { url = "https://files.pythonhosted.org/packages/a9/82/0340caa499416c78e5d8f5f05947ae4bc3cba53c9f038ab6e9ed964e22f1/nbformat-5.10.4-py3-none-any.whl", hash = "sha256:3b48d6c8fbca4b299bf3982ea7db1af21580e4fec269ad087b9e81588891200b", size = 78454, upload-time = "2024-04-04T11:20:34.895Z" },
]

[[package]]
name = "nest-asyncio"
version = "1.6.0"
source = { registry = "https://pypi.org/simple" }
sdist = { url = "https://files.pythonhosted.org/packages/83/f8/51569ac65d696c8ecbee95938f89d4abf00f47d58d48f6fbabfe8f0baefe/nest_asyncio-1.6.0.tar.gz", hash = "sha256:6f172d5449aca15afd6c646851f4e31e02c598d553a667e38cafa997cfec55fe", size = 7418, upload-time = "2024-01-21T14:25:19.227Z" }
wheels = [
    { url = "https://files.pythonhosted.org/packages/a0/c4/c2971a3ba4c6103a3d10c4b0f24f461ddc027f0f09763220cf35ca1401b3/nest_asyncio-1.6.0-py3-none-any.whl", hash = "sha256:87af6efd6b5e897c81050477ef65c62e2b2f35d51703cae01aff2905b1852e1c", size = 5195, upload-time = "2024-01-21T14:25:17.223Z" },
]

[[package]]
name = "nodeenv"
version = "1.9.1"
source = { registry = "https://pypi.org/simple" }
sdist = { url = "https://files.pythonhosted.org/packages/43/16/fc88b08840de0e0a72a2f9d8c6bae36be573e475a6326ae854bcc549fc45/nodeenv-1.9.1.tar.gz", hash = "sha256:6ec12890a2dab7946721edbfbcd91f3319c6ccc9aec47be7c7e6b7011ee6645f", size = 47437, upload-time = "2024-06-04T18:44:11.171Z" }
wheels = [
    { url = "https://files.pythonhosted.org/packages/d2/1d/1b658dbd2b9fa9c4c9f32accbfc0205d532c8c6194dc0f2a4c0428e7128a/nodeenv-1.9.1-py2.py3-none-any.whl", hash = "sha256:ba11c9782d29c27c70ffbdda2d7415098754709be8a7056d79a737cd901155c9", size = 22314, upload-time = "2024-06-04T18:44:08.352Z" },
]

[[package]]
name = "numpy"
version = "2.2.6"
source = { registry = "https://pypi.org/simple" }
sdist = { url = "https://files.pythonhosted.org/packages/76/21/7d2a95e4bba9dc13d043ee156a356c0a8f0c6309dff6b21b4d71a073b8a8/numpy-2.2.6.tar.gz", hash = "sha256:e29554e2bef54a90aa5cc07da6ce955accb83f21ab5de01a62c8478897b264fd", size = 20276440, upload-time = "2025-05-17T22:38:04.611Z" }
wheels = [
    { url = "https://files.pythonhosted.org/packages/82/5d/c00588b6cf18e1da539b45d3598d3557084990dcc4331960c15ee776ee41/numpy-2.2.6-cp312-cp312-macosx_10_13_x86_64.whl", hash = "sha256:41c5a21f4a04fa86436124d388f6ed60a9343a6f767fced1a8a71c3fbca038ff", size = 20875348, upload-time = "2025-05-17T21:34:39.648Z" },
    { url = "https://files.pythonhosted.org/packages/66/ee/560deadcdde6c2f90200450d5938f63a34b37e27ebff162810f716f6a230/numpy-2.2.6-cp312-cp312-macosx_11_0_arm64.whl", hash = "sha256:de749064336d37e340f640b05f24e9e3dd678c57318c7289d222a8a2f543e90c", size = 14119362, upload-time = "2025-05-17T21:35:01.241Z" },
    { url = "https://files.pythonhosted.org/packages/3c/65/4baa99f1c53b30adf0acd9a5519078871ddde8d2339dc5a7fde80d9d87da/numpy-2.2.6-cp312-cp312-macosx_14_0_arm64.whl", hash = "sha256:894b3a42502226a1cac872f840030665f33326fc3dac8e57c607905773cdcde3", size = 5084103, upload-time = "2025-05-17T21:35:10.622Z" },
    { url = "https://files.pythonhosted.org/packages/cc/89/e5a34c071a0570cc40c9a54eb472d113eea6d002e9ae12bb3a8407fb912e/numpy-2.2.6-cp312-cp312-macosx_14_0_x86_64.whl", hash = "sha256:71594f7c51a18e728451bb50cc60a3ce4e6538822731b2933209a1f3614e9282", size = 6625382, upload-time = "2025-05-17T21:35:21.414Z" },
    { url = "https://files.pythonhosted.org/packages/f8/35/8c80729f1ff76b3921d5c9487c7ac3de9b2a103b1cd05e905b3090513510/numpy-2.2.6-cp312-cp312-manylinux_2_17_aarch64.manylinux2014_aarch64.whl", hash = "sha256:f2618db89be1b4e05f7a1a847a9c1c0abd63e63a1607d892dd54668dd92faf87", size = 14018462, upload-time = "2025-05-17T21:35:42.174Z" },
    { url = "https://files.pythonhosted.org/packages/8c/3d/1e1db36cfd41f895d266b103df00ca5b3cbe965184df824dec5c08c6b803/numpy-2.2.6-cp312-cp312-manylinux_2_17_x86_64.manylinux2014_x86_64.whl", hash = "sha256:fd83c01228a688733f1ded5201c678f0c53ecc1006ffbc404db9f7a899ac6249", size = 16527618, upload-time = "2025-05-17T21:36:06.711Z" },
    { url = "https://files.pythonhosted.org/packages/61/c6/03ed30992602c85aa3cd95b9070a514f8b3c33e31124694438d88809ae36/numpy-2.2.6-cp312-cp312-musllinux_1_2_aarch64.whl", hash = "sha256:37c0ca431f82cd5fa716eca9506aefcabc247fb27ba69c5062a6d3ade8cf8f49", size = 15505511, upload-time = "2025-05-17T21:36:29.965Z" },
    { url = "https://files.pythonhosted.org/packages/b7/25/5761d832a81df431e260719ec45de696414266613c9ee268394dd5ad8236/numpy-2.2.6-cp312-cp312-musllinux_1_2_x86_64.whl", hash = "sha256:fe27749d33bb772c80dcd84ae7e8df2adc920ae8297400dabec45f0dedb3f6de", size = 18313783, upload-time = "2025-05-17T21:36:56.883Z" },
    { url = "https://files.pythonhosted.org/packages/57/0a/72d5a3527c5ebffcd47bde9162c39fae1f90138c961e5296491ce778e682/numpy-2.2.6-cp312-cp312-win32.whl", hash = "sha256:4eeaae00d789f66c7a25ac5f34b71a7035bb474e679f410e5e1a94deb24cf2d4", size = 6246506, upload-time = "2025-05-17T21:37:07.368Z" },
    { url = "https://files.pythonhosted.org/packages/36/fa/8c9210162ca1b88529ab76b41ba02d433fd54fecaf6feb70ef9f124683f1/numpy-2.2.6-cp312-cp312-win_amd64.whl", hash = "sha256:c1f9540be57940698ed329904db803cf7a402f3fc200bfe599334c9bd84a40b2", size = 12614190, upload-time = "2025-05-17T21:37:26.213Z" },
    { url = "https://files.pythonhosted.org/packages/f9/5c/6657823f4f594f72b5471f1db1ab12e26e890bb2e41897522d134d2a3e81/numpy-2.2.6-cp313-cp313-macosx_10_13_x86_64.whl", hash = "sha256:0811bb762109d9708cca4d0b13c4f67146e3c3b7cf8d34018c722adb2d957c84", size = 20867828, upload-time = "2025-05-17T21:37:56.699Z" },
    { url = "https://files.pythonhosted.org/packages/dc/9e/14520dc3dadf3c803473bd07e9b2bd1b69bc583cb2497b47000fed2fa92f/numpy-2.2.6-cp313-cp313-macosx_11_0_arm64.whl", hash = "sha256:287cc3162b6f01463ccd86be154f284d0893d2b3ed7292439ea97eafa8170e0b", size = 14143006, upload-time = "2025-05-17T21:38:18.291Z" },
    { url = "https://files.pythonhosted.org/packages/4f/06/7e96c57d90bebdce9918412087fc22ca9851cceaf5567a45c1f404480e9e/numpy-2.2.6-cp313-cp313-macosx_14_0_arm64.whl", hash = "sha256:f1372f041402e37e5e633e586f62aa53de2eac8d98cbfb822806ce4bbefcb74d", size = 5076765, upload-time = "2025-05-17T21:38:27.319Z" },
    { url = "https://files.pythonhosted.org/packages/73/ed/63d920c23b4289fdac96ddbdd6132e9427790977d5457cd132f18e76eae0/numpy-2.2.6-cp313-cp313-macosx_14_0_x86_64.whl", hash = "sha256:55a4d33fa519660d69614a9fad433be87e5252f4b03850642f88993f7b2ca566", size = 6617736, upload-time = "2025-05-17T21:38:38.141Z" },
    { url = "https://files.pythonhosted.org/packages/85/c5/e19c8f99d83fd377ec8c7e0cf627a8049746da54afc24ef0a0cb73d5dfb5/numpy-2.2.6-cp313-cp313-manylinux_2_17_aarch64.manylinux2014_aarch64.whl", hash = "sha256:f92729c95468a2f4f15e9bb94c432a9229d0d50de67304399627a943201baa2f", size = 14010719, upload-time = "2025-05-17T21:38:58.433Z" },
    { url = "https://files.pythonhosted.org/packages/19/49/4df9123aafa7b539317bf6d342cb6d227e49f7a35b99c287a6109b13dd93/numpy-2.2.6-cp313-cp313-manylinux_2_17_x86_64.manylinux2014_x86_64.whl", hash = "sha256:1bc23a79bfabc5d056d106f9befb8d50c31ced2fbc70eedb8155aec74a45798f", size = 16526072, upload-time = "2025-05-17T21:39:22.638Z" },
    { url = "https://files.pythonhosted.org/packages/b2/6c/04b5f47f4f32f7c2b0e7260442a8cbcf8168b0e1a41ff1495da42f42a14f/numpy-2.2.6-cp313-cp313-musllinux_1_2_aarch64.whl", hash = "sha256:e3143e4451880bed956e706a3220b4e5cf6172ef05fcc397f6f36a550b1dd868", size = 15503213, upload-time = "2025-05-17T21:39:45.865Z" },
    { url = "https://files.pythonhosted.org/packages/17/0a/5cd92e352c1307640d5b6fec1b2ffb06cd0dabe7d7b8227f97933d378422/numpy-2.2.6-cp313-cp313-musllinux_1_2_x86_64.whl", hash = "sha256:b4f13750ce79751586ae2eb824ba7e1e8dba64784086c98cdbbcc6a42112ce0d", size = 18316632, upload-time = "2025-05-17T21:40:13.331Z" },
    { url = "https://files.pythonhosted.org/packages/f0/3b/5cba2b1d88760ef86596ad0f3d484b1cbff7c115ae2429678465057c5155/numpy-2.2.6-cp313-cp313-win32.whl", hash = "sha256:5beb72339d9d4fa36522fc63802f469b13cdbe4fdab4a288f0c441b74272ebfd", size = 6244532, upload-time = "2025-05-17T21:43:46.099Z" },
    { url = "https://files.pythonhosted.org/packages/cb/3b/d58c12eafcb298d4e6d0d40216866ab15f59e55d148a5658bb3132311fcf/numpy-2.2.6-cp313-cp313-win_amd64.whl", hash = "sha256:b0544343a702fa80c95ad5d3d608ea3599dd54d4632df855e4c8d24eb6ecfa1c", size = 12610885, upload-time = "2025-05-17T21:44:05.145Z" },
    { url = "https://files.pythonhosted.org/packages/6b/9e/4bf918b818e516322db999ac25d00c75788ddfd2d2ade4fa66f1f38097e1/numpy-2.2.6-cp313-cp313t-macosx_10_13_x86_64.whl", hash = "sha256:0bca768cd85ae743b2affdc762d617eddf3bcf8724435498a1e80132d04879e6", size = 20963467, upload-time = "2025-05-17T21:40:44Z" },
    { url = "https://files.pythonhosted.org/packages/61/66/d2de6b291507517ff2e438e13ff7b1e2cdbdb7cb40b3ed475377aece69f9/numpy-2.2.6-cp313-cp313t-macosx_11_0_arm64.whl", hash = "sha256:fc0c5673685c508a142ca65209b4e79ed6740a4ed6b2267dbba90f34b0b3cfda", size = 14225144, upload-time = "2025-05-17T21:41:05.695Z" },
    { url = "https://files.pythonhosted.org/packages/e4/25/480387655407ead912e28ba3a820bc69af9adf13bcbe40b299d454ec011f/numpy-2.2.6-cp313-cp313t-macosx_14_0_arm64.whl", hash = "sha256:5bd4fc3ac8926b3819797a7c0e2631eb889b4118a9898c84f585a54d475b7e40", size = 5200217, upload-time = "2025-05-17T21:41:15.903Z" },
    { url = "https://files.pythonhosted.org/packages/aa/4a/6e313b5108f53dcbf3aca0c0f3e9c92f4c10ce57a0a721851f9785872895/numpy-2.2.6-cp313-cp313t-macosx_14_0_x86_64.whl", hash = "sha256:fee4236c876c4e8369388054d02d0e9bb84821feb1a64dd59e137e6511a551f8", size = 6712014, upload-time = "2025-05-17T21:41:27.321Z" },
    { url = "https://files.pythonhosted.org/packages/b7/30/172c2d5c4be71fdf476e9de553443cf8e25feddbe185e0bd88b096915bcc/numpy-2.2.6-cp313-cp313t-manylinux_2_17_aarch64.manylinux2014_aarch64.whl", hash = "sha256:e1dda9c7e08dc141e0247a5b8f49cf05984955246a327d4c48bda16821947b2f", size = 14077935, upload-time = "2025-05-17T21:41:49.738Z" },
    { url = "https://files.pythonhosted.org/packages/12/fb/9e743f8d4e4d3c710902cf87af3512082ae3d43b945d5d16563f26ec251d/numpy-2.2.6-cp313-cp313t-manylinux_2_17_x86_64.manylinux2014_x86_64.whl", hash = "sha256:f447e6acb680fd307f40d3da4852208af94afdfab89cf850986c3ca00562f4fa", size = 16600122, upload-time = "2025-05-17T21:42:14.046Z" },
    { url = "https://files.pythonhosted.org/packages/12/75/ee20da0e58d3a66f204f38916757e01e33a9737d0b22373b3eb5a27358f9/numpy-2.2.6-cp313-cp313t-musllinux_1_2_aarch64.whl", hash = "sha256:389d771b1623ec92636b0786bc4ae56abafad4a4c513d36a55dce14bd9ce8571", size = 15586143, upload-time = "2025-05-17T21:42:37.464Z" },
    { url = "https://files.pythonhosted.org/packages/76/95/bef5b37f29fc5e739947e9ce5179ad402875633308504a52d188302319c8/numpy-2.2.6-cp313-cp313t-musllinux_1_2_x86_64.whl", hash = "sha256:8e9ace4a37db23421249ed236fdcdd457d671e25146786dfc96835cd951aa7c1", size = 18385260, upload-time = "2025-05-17T21:43:05.189Z" },
    { url = "https://files.pythonhosted.org/packages/09/04/f2f83279d287407cf36a7a8053a5abe7be3622a4363337338f2585e4afda/numpy-2.2.6-cp313-cp313t-win32.whl", hash = "sha256:038613e9fb8c72b0a41f025a7e4c3f0b7a1b5d768ece4796b674c8f3fe13efff", size = 6377225, upload-time = "2025-05-17T21:43:16.254Z" },
    { url = "https://files.pythonhosted.org/packages/67/0e/35082d13c09c02c011cf21570543d202ad929d961c02a147493cb0c2bdf5/numpy-2.2.6-cp313-cp313t-win_amd64.whl", hash = "sha256:6031dd6dfecc0cf9f668681a37648373bddd6421fff6c66ec1624eed0180ee06", size = 12771374, upload-time = "2025-05-17T21:43:35.479Z" },
]

[[package]]
name = "openai"
version = "1.102.0"
source = { registry = "https://pypi.org/simple" }
dependencies = [
    { name = "anyio" },
    { name = "distro" },
    { name = "httpx" },
    { name = "jiter" },
    { name = "pydantic" },
    { name = "sniffio" },
    { name = "tqdm" },
    { name = "typing-extensions" },
]
sdist = { url = "https://files.pythonhosted.org/packages/07/55/da5598ed5c6bdd9939633854049cddc5cbac0da938dfcfcb3c6b119c16c0/openai-1.102.0.tar.gz", hash = "sha256:2e0153bcd64a6523071e90211cbfca1f2bbc5ceedd0993ba932a5869f93b7fc9", size = 519027, upload-time = "2025-08-26T20:50:29.397Z" }
wheels = [
    { url = "https://files.pythonhosted.org/packages/bd/0d/c9e7016d82c53c5b5e23e2bad36daebb8921ed44f69c0a985c6529a35106/openai-1.102.0-py3-none-any.whl", hash = "sha256:d751a7e95e222b5325306362ad02a7aa96e1fab3ed05b5888ce1c7ca63451345", size = 812015, upload-time = "2025-08-26T20:50:27.219Z" },
]

[[package]]
name = "opt-einsum"
version = "3.4.0"
source = { registry = "https://pypi.org/simple" }
sdist = { url = "https://files.pythonhosted.org/packages/8c/b9/2ac072041e899a52f20cf9510850ff58295003aa75525e58343591b0cbfb/opt_einsum-3.4.0.tar.gz", hash = "sha256:96ca72f1b886d148241348783498194c577fa30a8faac108586b14f1ba4473ac", size = 63004, upload-time = "2024-09-26T14:33:24.483Z" }
wheels = [
    { url = "https://files.pythonhosted.org/packages/23/cd/066e86230ae37ed0be70aae89aabf03ca8d9f39c8aea0dec8029455b5540/opt_einsum-3.4.0-py3-none-any.whl", hash = "sha256:69bb92469f86a1565195ece4ac0323943e83477171b91d24c35afe028a90d7cd", size = 71932, upload-time = "2024-09-26T14:33:23.039Z" },
]

[[package]]
name = "optax"
version = "0.2.5"
source = { registry = "https://pypi.org/simple" }
dependencies = [
    { name = "absl-py" },
    { name = "chex" },
    { name = "jax" },
    { name = "jaxlib" },
    { name = "numpy" },
]
sdist = { url = "https://files.pythonhosted.org/packages/c0/75/1e011953c48be502d4d84fa8458e91be7c6f983002511669bddd7b1a065f/optax-0.2.5.tar.gz", hash = "sha256:b2e38c7aea376186deae758ba7a258e6ef760c6f6131e9e11bc561c65386d594", size = 258548, upload-time = "2025-06-10T17:00:47.544Z" }
wheels = [
    { url = "https://files.pythonhosted.org/packages/b9/33/f86091c706db1a5459f501830241afff2ecab3532725c188ea57be6e54de/optax-0.2.5-py3-none-any.whl", hash = "sha256:966deae936207f268ac8f564d8ed228d645ac1aaddefbbf194096d2299b24ba8", size = 354324, upload-time = "2025-06-10T17:00:46.062Z" },
]

[[package]]
name = "orbax-checkpoint"
version = "0.11.23"
source = { registry = "https://pypi.org/simple" }
dependencies = [
    { name = "absl-py" },
    { name = "aiofiles" },
    { name = "etils", extra = ["epath", "epy"] },
    { name = "humanize" },
    { name = "jax" },
    { name = "msgpack" },
    { name = "nest-asyncio" },
    { name = "numpy" },
    { name = "protobuf" },
    { name = "pyyaml" },
    { name = "simplejson" },
    { name = "tensorstore" },
    { name = "typing-extensions" },
]
sdist = { url = "https://files.pythonhosted.org/packages/25/07/f533bb7a47de27c8666b00ebaeba597b1a725d6734c6f0e22d2e074a5d47/orbax_checkpoint-0.11.23.tar.gz", hash = "sha256:f59491f7c8c671cf255df7f467389e5317baba637ff9d57b2b4af83fe8e8526f", size = 366861, upload-time = "2025-08-18T20:13:19.555Z" }
wheels = [
    { url = "https://files.pythonhosted.org/packages/0e/fb/1f909c74aca659eb001f7416cc8a856b633d23ba84b2a88aa0890c14983b/orbax_checkpoint-0.11.23-py3-none-any.whl", hash = "sha256:db91516f574428cd6734042bbf380cf095fc297cefe00ec55601c68a3ecb60b5", size = 523142, upload-time = "2025-08-18T20:13:18.062Z" },
]

[[package]]
name = "packaging"
version = "25.0"
source = { registry = "https://pypi.org/simple" }
sdist = { url = "https://files.pythonhosted.org/packages/a1/d4/1fc4078c65507b51b96ca8f8c3ba19e6a61c8253c72794544580a7b6c24d/packaging-25.0.tar.gz", hash = "sha256:d443872c98d677bf60f6a1f2f8c1cb748e8fe762d2bf9d3148b5599295b0fc4f", size = 165727, upload-time = "2025-04-19T11:48:59.673Z" }
wheels = [
    { url = "https://files.pythonhosted.org/packages/20/12/38679034af332785aac8774540895e234f4d07f7545804097de4b666afd8/packaging-25.0-py3-none-any.whl", hash = "sha256:29572ef2b1f17581046b3a2227d5c611fb25ec70ca1ba8554b24b0e69331a484", size = 66469, upload-time = "2025-04-19T11:48:57.875Z" },
]

[[package]]
name = "parso"
version = "0.8.4"
source = { registry = "https://pypi.org/simple" }
sdist = { url = "https://files.pythonhosted.org/packages/66/94/68e2e17afaa9169cf6412ab0f28623903be73d1b32e208d9e8e541bb086d/parso-0.8.4.tar.gz", hash = "sha256:eb3a7b58240fb99099a345571deecc0f9540ea5f4dd2fe14c2a99d6b281ab92d", size = 400609, upload-time = "2024-04-05T09:43:55.897Z" }
wheels = [
    { url = "https://files.pythonhosted.org/packages/c6/ac/dac4a63f978e4dcb3c6d3a78c4d8e0192a113d288502a1216950c41b1027/parso-0.8.4-py2.py3-none-any.whl", hash = "sha256:a418670a20291dacd2dddc80c377c5c3791378ee1e8d12bffc35420643d43f18", size = 103650, upload-time = "2024-04-05T09:43:53.299Z" },
]

[[package]]
name = "pexpect"
version = "4.9.0"
source = { registry = "https://pypi.org/simple" }
dependencies = [
    { name = "ptyprocess" },
]
sdist = { url = "https://files.pythonhosted.org/packages/42/92/cc564bf6381ff43ce1f4d06852fc19a2f11d180f23dc32d9588bee2f149d/pexpect-4.9.0.tar.gz", hash = "sha256:ee7d41123f3c9911050ea2c2dac107568dc43b2d3b0c7557a33212c398ead30f", size = 166450, upload-time = "2023-11-25T09:07:26.339Z" }
wheels = [
    { url = "https://files.pythonhosted.org/packages/9e/c3/059298687310d527a58bb01f3b1965787ee3b40dce76752eda8b44e9a2c5/pexpect-4.9.0-py2.py3-none-any.whl", hash = "sha256:7236d1e080e4936be2dc3e326cec0af72acf9212a7e1d060210e70a47e253523", size = 63772, upload-time = "2023-11-25T06:56:14.81Z" },
]

[[package]]
name = "pillow"
version = "11.3.0"
source = { registry = "https://pypi.org/simple" }
sdist = { url = "https://files.pythonhosted.org/packages/f3/0d/d0d6dea55cd152ce3d6767bb38a8fc10e33796ba4ba210cbab9354b6d238/pillow-11.3.0.tar.gz", hash = "sha256:3828ee7586cd0b2091b6209e5ad53e20d0649bbe87164a459d0676e035e8f523", size = 47113069, upload-time = "2025-07-01T09:16:30.666Z" }
wheels = [
    { url = "https://files.pythonhosted.org/packages/40/fe/1bc9b3ee13f68487a99ac9529968035cca2f0a51ec36892060edcc51d06a/pillow-11.3.0-cp312-cp312-macosx_10_13_x86_64.whl", hash = "sha256:fdae223722da47b024b867c1ea0be64e0df702c5e0a60e27daad39bf960dd1e4", size = 5278800, upload-time = "2025-07-01T09:14:17.648Z" },
    { url = "https://files.pythonhosted.org/packages/2c/32/7e2ac19b5713657384cec55f89065fb306b06af008cfd87e572035b27119/pillow-11.3.0-cp312-cp312-macosx_11_0_arm64.whl", hash = "sha256:921bd305b10e82b4d1f5e802b6850677f965d8394203d182f078873851dada69", size = 4686296, upload-time = "2025-07-01T09:14:19.828Z" },
    { url = "https://files.pythonhosted.org/packages/8e/1e/b9e12bbe6e4c2220effebc09ea0923a07a6da1e1f1bfbc8d7d29a01ce32b/pillow-11.3.0-cp312-cp312-manylinux2014_aarch64.manylinux_2_17_aarch64.whl", hash = "sha256:eb76541cba2f958032d79d143b98a3a6b3ea87f0959bbe256c0b5e416599fd5d", size = 5871726, upload-time = "2025-07-03T13:10:04.448Z" },
    { url = "https://files.pythonhosted.org/packages/8d/33/e9200d2bd7ba00dc3ddb78df1198a6e80d7669cce6c2bdbeb2530a74ec58/pillow-11.3.0-cp312-cp312-manylinux2014_x86_64.manylinux_2_17_x86_64.whl", hash = "sha256:67172f2944ebba3d4a7b54f2e95c786a3a50c21b88456329314caaa28cda70f6", size = 7644652, upload-time = "2025-07-03T13:10:10.391Z" },
    { url = "https://files.pythonhosted.org/packages/41/f1/6f2427a26fc683e00d985bc391bdd76d8dd4e92fac33d841127eb8fb2313/pillow-11.3.0-cp312-cp312-manylinux_2_27_aarch64.manylinux_2_28_aarch64.whl", hash = "sha256:97f07ed9f56a3b9b5f49d3661dc9607484e85c67e27f3e8be2c7d28ca032fec7", size = 5977787, upload-time = "2025-07-01T09:14:21.63Z" },
    { url = "https://files.pythonhosted.org/packages/e4/c9/06dd4a38974e24f932ff5f98ea3c546ce3f8c995d3f0985f8e5ba48bba19/pillow-11.3.0-cp312-cp312-manylinux_2_27_x86_64.manylinux_2_28_x86_64.whl", hash = "sha256:676b2815362456b5b3216b4fd5bd89d362100dc6f4945154ff172e206a22c024", size = 6645236, upload-time = "2025-07-01T09:14:23.321Z" },
    { url = "https://files.pythonhosted.org/packages/40/e7/848f69fb79843b3d91241bad658e9c14f39a32f71a301bcd1d139416d1be/pillow-11.3.0-cp312-cp312-musllinux_1_2_aarch64.whl", hash = "sha256:3e184b2f26ff146363dd07bde8b711833d7b0202e27d13540bfe2e35a323a809", size = 6086950, upload-time = "2025-07-01T09:14:25.237Z" },
    { url = "https://files.pythonhosted.org/packages/0b/1a/7cff92e695a2a29ac1958c2a0fe4c0b2393b60aac13b04a4fe2735cad52d/pillow-11.3.0-cp312-cp312-musllinux_1_2_x86_64.whl", hash = "sha256:6be31e3fc9a621e071bc17bb7de63b85cbe0bfae91bb0363c893cbe67247780d", size = 6723358, upload-time = "2025-07-01T09:14:27.053Z" },
    { url = "https://files.pythonhosted.org/packages/26/7d/73699ad77895f69edff76b0f332acc3d497f22f5d75e5360f78cbcaff248/pillow-11.3.0-cp312-cp312-win32.whl", hash = "sha256:7b161756381f0918e05e7cb8a371fff367e807770f8fe92ecb20d905d0e1c149", size = 6275079, upload-time = "2025-07-01T09:14:30.104Z" },
    { url = "https://files.pythonhosted.org/packages/8c/ce/e7dfc873bdd9828f3b6e5c2bbb74e47a98ec23cc5c74fc4e54462f0d9204/pillow-11.3.0-cp312-cp312-win_amd64.whl", hash = "sha256:a6444696fce635783440b7f7a9fc24b3ad10a9ea3f0ab66c5905be1c19ccf17d", size = 6986324, upload-time = "2025-07-01T09:14:31.899Z" },
    { url = "https://files.pythonhosted.org/packages/16/8f/b13447d1bf0b1f7467ce7d86f6e6edf66c0ad7cf44cf5c87a37f9bed9936/pillow-11.3.0-cp312-cp312-win_arm64.whl", hash = "sha256:2aceea54f957dd4448264f9bf40875da0415c83eb85f55069d89c0ed436e3542", size = 2423067, upload-time = "2025-07-01T09:14:33.709Z" },
    { url = "https://files.pythonhosted.org/packages/1e/93/0952f2ed8db3a5a4c7a11f91965d6184ebc8cd7cbb7941a260d5f018cd2d/pillow-11.3.0-cp313-cp313-ios_13_0_arm64_iphoneos.whl", hash = "sha256:1c627742b539bba4309df89171356fcb3cc5a9178355b2727d1b74a6cf155fbd", size = 2128328, upload-time = "2025-07-01T09:14:35.276Z" },
    { url = "https://files.pythonhosted.org/packages/4b/e8/100c3d114b1a0bf4042f27e0f87d2f25e857e838034e98ca98fe7b8c0a9c/pillow-11.3.0-cp313-cp313-ios_13_0_arm64_iphonesimulator.whl", hash = "sha256:30b7c02f3899d10f13d7a48163c8969e4e653f8b43416d23d13d1bbfdc93b9f8", size = 2170652, upload-time = "2025-07-01T09:14:37.203Z" },
    { url = "https://files.pythonhosted.org/packages/aa/86/3f758a28a6e381758545f7cdb4942e1cb79abd271bea932998fc0db93cb6/pillow-11.3.0-cp313-cp313-ios_13_0_x86_64_iphonesimulator.whl", hash = "sha256:7859a4cc7c9295f5838015d8cc0a9c215b77e43d07a25e460f35cf516df8626f", size = 2227443, upload-time = "2025-07-01T09:14:39.344Z" },
    { url = "https://files.pythonhosted.org/packages/01/f4/91d5b3ffa718df2f53b0dc109877993e511f4fd055d7e9508682e8aba092/pillow-11.3.0-cp313-cp313-macosx_10_13_x86_64.whl", hash = "sha256:ec1ee50470b0d050984394423d96325b744d55c701a439d2bd66089bff963d3c", size = 5278474, upload-time = "2025-07-01T09:14:41.843Z" },
    { url = "https://files.pythonhosted.org/packages/f9/0e/37d7d3eca6c879fbd9dba21268427dffda1ab00d4eb05b32923d4fbe3b12/pillow-11.3.0-cp313-cp313-macosx_11_0_arm64.whl", hash = "sha256:7db51d222548ccfd274e4572fdbf3e810a5e66b00608862f947b163e613b67dd", size = 4686038, upload-time = "2025-07-01T09:14:44.008Z" },
    { url = "https://files.pythonhosted.org/packages/ff/b0/3426e5c7f6565e752d81221af9d3676fdbb4f352317ceafd42899aaf5d8a/pillow-11.3.0-cp313-cp313-manylinux2014_aarch64.manylinux_2_17_aarch64.whl", hash = "sha256:2d6fcc902a24ac74495df63faad1884282239265c6839a0a6416d33faedfae7e", size = 5864407, upload-time = "2025-07-03T13:10:15.628Z" },
    { url = "https://files.pythonhosted.org/packages/fc/c1/c6c423134229f2a221ee53f838d4be9d82bab86f7e2f8e75e47b6bf6cd77/pillow-11.3.0-cp313-cp313-manylinux2014_x86_64.manylinux_2_17_x86_64.whl", hash = "sha256:f0f5d8f4a08090c6d6d578351a2b91acf519a54986c055af27e7a93feae6d3f1", size = 7639094, upload-time = "2025-07-03T13:10:21.857Z" },
    { url = "https://files.pythonhosted.org/packages/ba/c9/09e6746630fe6372c67c648ff9deae52a2bc20897d51fa293571977ceb5d/pillow-11.3.0-cp313-cp313-manylinux_2_27_aarch64.manylinux_2_28_aarch64.whl", hash = "sha256:c37d8ba9411d6003bba9e518db0db0c58a680ab9fe5179f040b0463644bc9805", size = 5973503, upload-time = "2025-07-01T09:14:45.698Z" },
    { url = "https://files.pythonhosted.org/packages/d5/1c/a2a29649c0b1983d3ef57ee87a66487fdeb45132df66ab30dd37f7dbe162/pillow-11.3.0-cp313-cp313-manylinux_2_27_x86_64.manylinux_2_28_x86_64.whl", hash = "sha256:13f87d581e71d9189ab21fe0efb5a23e9f28552d5be6979e84001d3b8505abe8", size = 6642574, upload-time = "2025-07-01T09:14:47.415Z" },
    { url = "https://files.pythonhosted.org/packages/36/de/d5cc31cc4b055b6c6fd990e3e7f0f8aaf36229a2698501bcb0cdf67c7146/pillow-11.3.0-cp313-cp313-musllinux_1_2_aarch64.whl", hash = "sha256:023f6d2d11784a465f09fd09a34b150ea4672e85fb3d05931d89f373ab14abb2", size = 6084060, upload-time = "2025-07-01T09:14:49.636Z" },
    { url = "https://files.pythonhosted.org/packages/d5/ea/502d938cbaeec836ac28a9b730193716f0114c41325db428e6b280513f09/pillow-11.3.0-cp313-cp313-musllinux_1_2_x86_64.whl", hash = "sha256:45dfc51ac5975b938e9809451c51734124e73b04d0f0ac621649821a63852e7b", size = 6721407, upload-time = "2025-07-01T09:14:51.962Z" },
    { url = "https://files.pythonhosted.org/packages/45/9c/9c5e2a73f125f6cbc59cc7087c8f2d649a7ae453f83bd0362ff7c9e2aee2/pillow-11.3.0-cp313-cp313-win32.whl", hash = "sha256:a4d336baed65d50d37b88ca5b60c0fa9d81e3a87d4a7930d3880d1624d5b31f3", size = 6273841, upload-time = "2025-07-01T09:14:54.142Z" },
    { url = "https://files.pythonhosted.org/packages/23/85/397c73524e0cd212067e0c969aa245b01d50183439550d24d9f55781b776/pillow-11.3.0-cp313-cp313-win_amd64.whl", hash = "sha256:0bce5c4fd0921f99d2e858dc4d4d64193407e1b99478bc5cacecba2311abde51", size = 6978450, upload-time = "2025-07-01T09:14:56.436Z" },
    { url = "https://files.pythonhosted.org/packages/17/d2/622f4547f69cd173955194b78e4d19ca4935a1b0f03a302d655c9f6aae65/pillow-11.3.0-cp313-cp313-win_arm64.whl", hash = "sha256:1904e1264881f682f02b7f8167935cce37bc97db457f8e7849dc3a6a52b99580", size = 2423055, upload-time = "2025-07-01T09:14:58.072Z" },
    { url = "https://files.pythonhosted.org/packages/dd/80/a8a2ac21dda2e82480852978416cfacd439a4b490a501a288ecf4fe2532d/pillow-11.3.0-cp313-cp313t-macosx_10_13_x86_64.whl", hash = "sha256:4c834a3921375c48ee6b9624061076bc0a32a60b5532b322cc0ea64e639dd50e", size = 5281110, upload-time = "2025-07-01T09:14:59.79Z" },
    { url = "https://files.pythonhosted.org/packages/44/d6/b79754ca790f315918732e18f82a8146d33bcd7f4494380457ea89eb883d/pillow-11.3.0-cp313-cp313t-macosx_11_0_arm64.whl", hash = "sha256:5e05688ccef30ea69b9317a9ead994b93975104a677a36a8ed8106be9260aa6d", size = 4689547, upload-time = "2025-07-01T09:15:01.648Z" },
    { url = "https://files.pythonhosted.org/packages/49/20/716b8717d331150cb00f7fdd78169c01e8e0c219732a78b0e59b6bdb2fd6/pillow-11.3.0-cp313-cp313t-manylinux2014_aarch64.manylinux_2_17_aarch64.whl", hash = "sha256:1019b04af07fc0163e2810167918cb5add8d74674b6267616021ab558dc98ced", size = 5901554, upload-time = "2025-07-03T13:10:27.018Z" },
    { url = "https://files.pythonhosted.org/packages/74/cf/a9f3a2514a65bb071075063a96f0a5cf949c2f2fce683c15ccc83b1c1cab/pillow-11.3.0-cp313-cp313t-manylinux2014_x86_64.manylinux_2_17_x86_64.whl", hash = "sha256:f944255db153ebb2b19c51fe85dd99ef0ce494123f21b9db4877ffdfc5590c7c", size = 7669132, upload-time = "2025-07-03T13:10:33.01Z" },
    { url = "https://files.pythonhosted.org/packages/98/3c/da78805cbdbee9cb43efe8261dd7cc0b4b93f2ac79b676c03159e9db2187/pillow-11.3.0-cp313-cp313t-manylinux_2_27_aarch64.manylinux_2_28_aarch64.whl", hash = "sha256:1f85acb69adf2aaee8b7da124efebbdb959a104db34d3a2cb0f3793dbae422a8", size = 6005001, upload-time = "2025-07-01T09:15:03.365Z" },
    { url = "https://files.pythonhosted.org/packages/6c/fa/ce044b91faecf30e635321351bba32bab5a7e034c60187fe9698191aef4f/pillow-11.3.0-cp313-cp313t-manylinux_2_27_x86_64.manylinux_2_28_x86_64.whl", hash = "sha256:05f6ecbeff5005399bb48d198f098a9b4b6bdf27b8487c7f38ca16eeb070cd59", size = 6668814, upload-time = "2025-07-01T09:15:05.655Z" },
    { url = "https://files.pythonhosted.org/packages/7b/51/90f9291406d09bf93686434f9183aba27b831c10c87746ff49f127ee80cb/pillow-11.3.0-cp313-cp313t-musllinux_1_2_aarch64.whl", hash = "sha256:a7bc6e6fd0395bc052f16b1a8670859964dbd7003bd0af2ff08342eb6e442cfe", size = 6113124, upload-time = "2025-07-01T09:15:07.358Z" },
    { url = "https://files.pythonhosted.org/packages/cd/5a/6fec59b1dfb619234f7636d4157d11fb4e196caeee220232a8d2ec48488d/pillow-11.3.0-cp313-cp313t-musllinux_1_2_x86_64.whl", hash = "sha256:83e1b0161c9d148125083a35c1c5a89db5b7054834fd4387499e06552035236c", size = 6747186, upload-time = "2025-07-01T09:15:09.317Z" },
    { url = "https://files.pythonhosted.org/packages/49/6b/00187a044f98255225f172de653941e61da37104a9ea60e4f6887717e2b5/pillow-11.3.0-cp313-cp313t-win32.whl", hash = "sha256:2a3117c06b8fb646639dce83694f2f9eac405472713fcb1ae887469c0d4f6788", size = 6277546, upload-time = "2025-07-01T09:15:11.311Z" },
    { url = "https://files.pythonhosted.org/packages/e8/5c/6caaba7e261c0d75bab23be79f1d06b5ad2a2ae49f028ccec801b0e853d6/pillow-11.3.0-cp313-cp313t-win_amd64.whl", hash = "sha256:857844335c95bea93fb39e0fa2726b4d9d758850b34075a7e3ff4f4fa3aa3b31", size = 6985102, upload-time = "2025-07-01T09:15:13.164Z" },
    { url = "https://files.pythonhosted.org/packages/f3/7e/b623008460c09a0cb38263c93b828c666493caee2eb34ff67f778b87e58c/pillow-11.3.0-cp313-cp313t-win_arm64.whl", hash = "sha256:8797edc41f3e8536ae4b10897ee2f637235c94f27404cac7297f7b607dd0716e", size = 2424803, upload-time = "2025-07-01T09:15:15.695Z" },
    { url = "https://files.pythonhosted.org/packages/73/f4/04905af42837292ed86cb1b1dabe03dce1edc008ef14c473c5c7e1443c5d/pillow-11.3.0-cp314-cp314-macosx_10_13_x86_64.whl", hash = "sha256:d9da3df5f9ea2a89b81bb6087177fb1f4d1c7146d583a3fe5c672c0d94e55e12", size = 5278520, upload-time = "2025-07-01T09:15:17.429Z" },
    { url = "https://files.pythonhosted.org/packages/41/b0/33d79e377a336247df6348a54e6d2a2b85d644ca202555e3faa0cf811ecc/pillow-11.3.0-cp314-cp314-macosx_11_0_arm64.whl", hash = "sha256:0b275ff9b04df7b640c59ec5a3cb113eefd3795a8df80bac69646ef699c6981a", size = 4686116, upload-time = "2025-07-01T09:15:19.423Z" },
    { url = "https://files.pythonhosted.org/packages/49/2d/ed8bc0ab219ae8768f529597d9509d184fe8a6c4741a6864fea334d25f3f/pillow-11.3.0-cp314-cp314-manylinux2014_aarch64.manylinux_2_17_aarch64.whl", hash = "sha256:0743841cabd3dba6a83f38a92672cccbd69af56e3e91777b0ee7f4dba4385632", size = 5864597, upload-time = "2025-07-03T13:10:38.404Z" },
    { url = "https://files.pythonhosted.org/packages/b5/3d/b932bb4225c80b58dfadaca9d42d08d0b7064d2d1791b6a237f87f661834/pillow-11.3.0-cp314-cp314-manylinux2014_x86_64.manylinux_2_17_x86_64.whl", hash = "sha256:2465a69cf967b8b49ee1b96d76718cd98c4e925414ead59fdf75cf0fd07df673", size = 7638246, upload-time = "2025-07-03T13:10:44.987Z" },
    { url = "https://files.pythonhosted.org/packages/09/b5/0487044b7c096f1b48f0d7ad416472c02e0e4bf6919541b111efd3cae690/pillow-11.3.0-cp314-cp314-manylinux_2_27_aarch64.manylinux_2_28_aarch64.whl", hash = "sha256:41742638139424703b4d01665b807c6468e23e699e8e90cffefe291c5832b027", size = 5973336, upload-time = "2025-07-01T09:15:21.237Z" },
    { url = "https://files.pythonhosted.org/packages/a8/2d/524f9318f6cbfcc79fbc004801ea6b607ec3f843977652fdee4857a7568b/pillow-11.3.0-cp314-cp314-manylinux_2_27_x86_64.manylinux_2_28_x86_64.whl", hash = "sha256:93efb0b4de7e340d99057415c749175e24c8864302369e05914682ba642e5d77", size = 6642699, upload-time = "2025-07-01T09:15:23.186Z" },
    { url = "https://files.pythonhosted.org/packages/6f/d2/a9a4f280c6aefedce1e8f615baaa5474e0701d86dd6f1dede66726462bbd/pillow-11.3.0-cp314-cp314-musllinux_1_2_aarch64.whl", hash = "sha256:7966e38dcd0fa11ca390aed7c6f20454443581d758242023cf36fcb319b1a874", size = 6083789, upload-time = "2025-07-01T09:15:25.1Z" },
    { url = "https://files.pythonhosted.org/packages/fe/54/86b0cd9dbb683a9d5e960b66c7379e821a19be4ac5810e2e5a715c09a0c0/pillow-11.3.0-cp314-cp314-musllinux_1_2_x86_64.whl", hash = "sha256:98a9afa7b9007c67ed84c57c9e0ad86a6000da96eaa638e4f8abe5b65ff83f0a", size = 6720386, upload-time = "2025-07-01T09:15:27.378Z" },
    { url = "https://files.pythonhosted.org/packages/e7/95/88efcaf384c3588e24259c4203b909cbe3e3c2d887af9e938c2022c9dd48/pillow-11.3.0-cp314-cp314-win32.whl", hash = "sha256:02a723e6bf909e7cea0dac1b0e0310be9d7650cd66222a5f1c571455c0a45214", size = 6370911, upload-time = "2025-07-01T09:15:29.294Z" },
    { url = "https://files.pythonhosted.org/packages/2e/cc/934e5820850ec5eb107e7b1a72dd278140731c669f396110ebc326f2a503/pillow-11.3.0-cp314-cp314-win_amd64.whl", hash = "sha256:a418486160228f64dd9e9efcd132679b7a02a5f22c982c78b6fc7dab3fefb635", size = 7117383, upload-time = "2025-07-01T09:15:31.128Z" },
    { url = "https://files.pythonhosted.org/packages/d6/e9/9c0a616a71da2a5d163aa37405e8aced9a906d574b4a214bede134e731bc/pillow-11.3.0-cp314-cp314-win_arm64.whl", hash = "sha256:155658efb5e044669c08896c0c44231c5e9abcaadbc5cd3648df2f7c0b96b9a6", size = 2511385, upload-time = "2025-07-01T09:15:33.328Z" },
    { url = "https://files.pythonhosted.org/packages/1a/33/c88376898aff369658b225262cd4f2659b13e8178e7534df9e6e1fa289f6/pillow-11.3.0-cp314-cp314t-macosx_10_13_x86_64.whl", hash = "sha256:59a03cdf019efbfeeed910bf79c7c93255c3d54bc45898ac2a4140071b02b4ae", size = 5281129, upload-time = "2025-07-01T09:15:35.194Z" },
    { url = "https://files.pythonhosted.org/packages/1f/70/d376247fb36f1844b42910911c83a02d5544ebd2a8bad9efcc0f707ea774/pillow-11.3.0-cp314-cp314t-macosx_11_0_arm64.whl", hash = "sha256:f8a5827f84d973d8636e9dc5764af4f0cf2318d26744b3d902931701b0d46653", size = 4689580, upload-time = "2025-07-01T09:15:37.114Z" },
    { url = "https://files.pythonhosted.org/packages/eb/1c/537e930496149fbac69efd2fc4329035bbe2e5475b4165439e3be9cb183b/pillow-11.3.0-cp314-cp314t-manylinux2014_aarch64.manylinux_2_17_aarch64.whl", hash = "sha256:ee92f2fd10f4adc4b43d07ec5e779932b4eb3dbfbc34790ada5a6669bc095aa6", size = 5902860, upload-time = "2025-07-03T13:10:50.248Z" },
    { url = "https://files.pythonhosted.org/packages/bd/57/80f53264954dcefeebcf9dae6e3eb1daea1b488f0be8b8fef12f79a3eb10/pillow-11.3.0-cp314-cp314t-manylinux2014_x86_64.manylinux_2_17_x86_64.whl", hash = "sha256:c96d333dcf42d01f47b37e0979b6bd73ec91eae18614864622d9b87bbd5bbf36", size = 7670694, upload-time = "2025-07-03T13:10:56.432Z" },
    { url = "https://files.pythonhosted.org/packages/70/ff/4727d3b71a8578b4587d9c276e90efad2d6fe0335fd76742a6da08132e8c/pillow-11.3.0-cp314-cp314t-manylinux_2_27_aarch64.manylinux_2_28_aarch64.whl", hash = "sha256:4c96f993ab8c98460cd0c001447bff6194403e8b1d7e149ade5f00594918128b", size = 6005888, upload-time = "2025-07-01T09:15:39.436Z" },
    { url = "https://files.pythonhosted.org/packages/05/ae/716592277934f85d3be51d7256f3636672d7b1abfafdc42cf3f8cbd4b4c8/pillow-11.3.0-cp314-cp314t-manylinux_2_27_x86_64.manylinux_2_28_x86_64.whl", hash = "sha256:41342b64afeba938edb034d122b2dda5db2139b9a4af999729ba8818e0056477", size = 6670330, upload-time = "2025-07-01T09:15:41.269Z" },
    { url = "https://files.pythonhosted.org/packages/e7/bb/7fe6cddcc8827b01b1a9766f5fdeb7418680744f9082035bdbabecf1d57f/pillow-11.3.0-cp314-cp314t-musllinux_1_2_aarch64.whl", hash = "sha256:068d9c39a2d1b358eb9f245ce7ab1b5c3246c7c8c7d9ba58cfa5b43146c06e50", size = 6114089, upload-time = "2025-07-01T09:15:43.13Z" },
    { url = "https://files.pythonhosted.org/packages/8b/f5/06bfaa444c8e80f1a8e4bff98da9c83b37b5be3b1deaa43d27a0db37ef84/pillow-11.3.0-cp314-cp314t-musllinux_1_2_x86_64.whl", hash = "sha256:a1bc6ba083b145187f648b667e05a2534ecc4b9f2784c2cbe3089e44868f2b9b", size = 6748206, upload-time = "2025-07-01T09:15:44.937Z" },
    { url = "https://files.pythonhosted.org/packages/f0/77/bc6f92a3e8e6e46c0ca78abfffec0037845800ea38c73483760362804c41/pillow-11.3.0-cp314-cp314t-win32.whl", hash = "sha256:118ca10c0d60b06d006be10a501fd6bbdfef559251ed31b794668ed569c87e12", size = 6377370, upload-time = "2025-07-01T09:15:46.673Z" },
    { url = "https://files.pythonhosted.org/packages/4a/82/3a721f7d69dca802befb8af08b7c79ebcab461007ce1c18bd91a5d5896f9/pillow-11.3.0-cp314-cp314t-win_amd64.whl", hash = "sha256:8924748b688aa210d79883357d102cd64690e56b923a186f35a82cbc10f997db", size = 7121500, upload-time = "2025-07-01T09:15:48.512Z" },
    { url = "https://files.pythonhosted.org/packages/89/c7/5572fa4a3f45740eaab6ae86fcdf7195b55beac1371ac8c619d880cfe948/pillow-11.3.0-cp314-cp314t-win_arm64.whl", hash = "sha256:79ea0d14d3ebad43ec77ad5272e6ff9bba5b679ef73375ea760261207fa8e0aa", size = 2512835, upload-time = "2025-07-01T09:15:50.399Z" },
]

[[package]]
name = "platformdirs"
version = "4.3.8"
source = { registry = "https://pypi.org/simple" }
sdist = { url = "https://files.pythonhosted.org/packages/fe/8b/3c73abc9c759ecd3f1f7ceff6685840859e8070c4d947c93fae71f6a0bf2/platformdirs-4.3.8.tar.gz", hash = "sha256:3d512d96e16bcb959a814c9f348431070822a6496326a4be0911c40b5a74c2bc", size = 21362, upload-time = "2025-05-07T22:47:42.121Z" }
wheels = [
    { url = "https://files.pythonhosted.org/packages/fe/39/979e8e21520d4e47a0bbe349e2713c0aac6f3d853d0e5b34d76206c439aa/platformdirs-4.3.8-py3-none-any.whl", hash = "sha256:ff7059bb7eb1179e2685604f4aaf157cfd9535242bd23742eadc3c13542139b4", size = 18567, upload-time = "2025-05-07T22:47:40.376Z" },
]

[[package]]
name = "plotly"
version = "6.3.0"
source = { registry = "https://pypi.org/simple" }
dependencies = [
    { name = "narwhals" },
    { name = "packaging" },
]
sdist = { url = "https://files.pythonhosted.org/packages/a0/64/850de5076f4436410e1ce4f6a69f4313ef6215dfea155f3f6559335cad29/plotly-6.3.0.tar.gz", hash = "sha256:8840a184d18ccae0f9189c2b9a2943923fd5cae7717b723f36eef78f444e5a73", size = 6923926, upload-time = "2025-08-12T20:22:14.127Z" }
wheels = [
    { url = "https://files.pythonhosted.org/packages/95/a9/12e2dc726ba1ba775a2c6922d5d5b4488ad60bdab0888c337c194c8e6de8/plotly-6.3.0-py3-none-any.whl", hash = "sha256:7ad806edce9d3cdd882eaebaf97c0c9e252043ed1ed3d382c3e3520ec07806d4", size = 9791257, upload-time = "2025-08-12T20:22:09.205Z" },
]

[[package]]
name = "pluggy"
version = "1.6.0"
source = { registry = "https://pypi.org/simple" }
sdist = { url = "https://files.pythonhosted.org/packages/f9/e2/3e91f31a7d2b083fe6ef3fa267035b518369d9511ffab804f839851d2779/pluggy-1.6.0.tar.gz", hash = "sha256:7dcc130b76258d33b90f61b658791dede3486c3e6bfb003ee5c9bfb396dd22f3", size = 69412, upload-time = "2025-05-15T12:30:07.975Z" }
wheels = [
    { url = "https://files.pythonhosted.org/packages/54/20/4d324d65cc6d9205fabedc306948156824eb9f0ee1633355a8f7ec5c66bf/pluggy-1.6.0-py3-none-any.whl", hash = "sha256:e920276dd6813095e9377c0bc5566d94c932c33b27a3e3945d8389c374dd4746", size = 20538, upload-time = "2025-05-15T12:30:06.134Z" },
]

[[package]]
name = "polars"
version = "1.32.3"
source = { registry = "https://pypi.org/simple" }
sdist = { url = "https://files.pythonhosted.org/packages/aa/f2/1a76a8bd902bc4942e435a480f362c8687bba60d438ff3283191e38568fa/polars-1.32.3.tar.gz", hash = "sha256:57c500dc1b5cba49b0589034478db031815f3d57a20cb830b05ecee1a9ba56b1", size = 4838448, upload-time = "2025-08-14T17:28:10.702Z" }
wheels = [
    { url = "https://files.pythonhosted.org/packages/4c/9b/5937ab9f8fa49c8e00617aeb817a5ffa5740434d5bb8a90f2afa657875aa/polars-1.32.3-cp39-abi3-macosx_10_12_x86_64.whl", hash = "sha256:c7c472ea1d50a5104079cb64e34f78f85774bcc69b875ba8daf21233f4c70d42", size = 37935794, upload-time = "2025-08-14T17:26:55.565Z" },
    { url = "https://files.pythonhosted.org/packages/6e/e9/88f5332001b9dd5c8e0a4fab51015f740e01715a081c41bc0f7ad2bf76a5/polars-1.32.3-cp39-abi3-macosx_11_0_arm64.whl", hash = "sha256:fd87275f0cc795e72a2030b58293198cfa748d4b009cf52218e27db5397ed07f", size = 34621102, upload-time = "2025-08-14T17:27:00.521Z" },
    { url = "https://files.pythonhosted.org/packages/ab/8a/6f56af7e535c34c95decc8654786bfce4632ba32817dc2f8bad18571ef9a/polars-1.32.3-cp39-abi3-manylinux_2_17_x86_64.manylinux2014_x86_64.whl", hash = "sha256:c9a9b9668ef310e5a77a7e7daa9c753874779c8da52e93f654bfd7953eb4b60b", size = 38443071, upload-time = "2025-08-14T17:27:08.382Z" },
    { url = "https://files.pythonhosted.org/packages/46/aa/63536ea5780edc0ef6850679dc81d519f3966c7bb11a5cf10ccecb541095/polars-1.32.3-cp39-abi3-manylinux_2_24_aarch64.whl", hash = "sha256:c8f5d2f43b80b68e39bfaa2948ce632563633466576f12e74e8560d6481f5851", size = 35639598, upload-time = "2025-08-14T17:27:12.261Z" },
    { url = "https://files.pythonhosted.org/packages/d7/c8/226953cda6cf9ae63aa9714d396a9138029e31db3c504c15d6711b618f8f/polars-1.32.3-cp39-abi3-win_amd64.whl", hash = "sha256:db56a7cb4898e173d62634e182f74bdff744c62be5470e0fe20df8d10f659af7", size = 38038192, upload-time = "2025-08-14T17:27:15.993Z" },
    { url = "https://files.pythonhosted.org/packages/ec/99/6b93c854e602927a778eabd7550204f700cc4e6c07be73372371583dda3e/polars-1.32.3-cp39-abi3-win_arm64.whl", hash = "sha256:a2e3f87c60f54eefe67b1bebd3105918d84df0fd6d59cc6b870c2f16d2d26ca1", size = 34198919, upload-time = "2025-08-14T17:27:21.423Z" },
]

[package.optional-dependencies]
pyarrow = [
    { name = "pyarrow" },
]

[[package]]
name = "pooch"
version = "1.8.2"
source = { registry = "https://pypi.org/simple" }
dependencies = [
    { name = "packaging" },
    { name = "platformdirs" },
    { name = "requests" },
]
sdist = { url = "https://files.pythonhosted.org/packages/c6/77/b3d3e00c696c16cf99af81ef7b1f5fe73bd2a307abca41bd7605429fe6e5/pooch-1.8.2.tar.gz", hash = "sha256:76561f0de68a01da4df6af38e9955c4c9d1a5c90da73f7e40276a5728ec83d10", size = 59353, upload-time = "2024-06-06T16:53:46.224Z" }
wheels = [
    { url = "https://files.pythonhosted.org/packages/a8/87/77cc11c7a9ea9fd05503def69e3d18605852cd0d4b0d3b8f15bbeb3ef1d1/pooch-1.8.2-py3-none-any.whl", hash = "sha256:3529a57096f7198778a5ceefd5ac3ef0e4d06a6ddaf9fc2d609b806f25302c47", size = 64574, upload-time = "2024-06-06T16:53:44.343Z" },
]

[[package]]
name = "pre-commit"
version = "4.3.0"
source = { registry = "https://pypi.org/simple" }
dependencies = [
    { name = "cfgv" },
    { name = "identify" },
    { name = "nodeenv" },
    { name = "pyyaml" },
    { name = "virtualenv" },
]
sdist = { url = "https://files.pythonhosted.org/packages/ff/29/7cf5bbc236333876e4b41f56e06857a87937ce4bf91e117a6991a2dbb02a/pre_commit-4.3.0.tar.gz", hash = "sha256:499fe450cc9d42e9d58e606262795ecb64dd05438943c62b66f6a8673da30b16", size = 193792, upload-time = "2025-08-09T18:56:14.651Z" }
wheels = [
    { url = "https://files.pythonhosted.org/packages/5b/a5/987a405322d78a73b66e39e4a90e4ef156fd7141bf71df987e50717c321b/pre_commit-4.3.0-py2.py3-none-any.whl", hash = "sha256:2b0747ad7e6e967169136edffee14c16e148a778a54e4f967921aa1ebf2308d8", size = 220965, upload-time = "2025-08-09T18:56:13.192Z" },
]

[[package]]
name = "prompt-toolkit"
version = "3.0.51"
source = { registry = "https://pypi.org/simple" }
dependencies = [
    { name = "wcwidth" },
]
sdist = { url = "https://files.pythonhosted.org/packages/bb/6e/9d084c929dfe9e3bfe0c6a47e31f78a25c54627d64a66e884a8bf5474f1c/prompt_toolkit-3.0.51.tar.gz", hash = "sha256:931a162e3b27fc90c86f1b48bb1fb2c528c2761475e57c9c06de13311c7b54ed", size = 428940, upload-time = "2025-04-15T09:18:47.731Z" }
wheels = [
    { url = "https://files.pythonhosted.org/packages/ce/4f/5249960887b1fbe561d9ff265496d170b55a735b76724f10ef19f9e40716/prompt_toolkit-3.0.51-py3-none-any.whl", hash = "sha256:52742911fde84e2d423e2f9a4cf1de7d7ac4e51958f648d9540e0fb8db077b07", size = 387810, upload-time = "2025-04-15T09:18:44.753Z" },
]

[[package]]
name = "protobuf"
version = "6.32.0"
source = { registry = "https://pypi.org/simple" }
sdist = { url = "https://files.pythonhosted.org/packages/c0/df/fb4a8eeea482eca989b51cffd274aac2ee24e825f0bf3cbce5281fa1567b/protobuf-6.32.0.tar.gz", hash = "sha256:a81439049127067fc49ec1d36e25c6ee1d1a2b7be930675f919258d03c04e7d2", size = 440614, upload-time = "2025-08-14T21:21:25.015Z" }
wheels = [
    { url = "https://files.pythonhosted.org/packages/33/18/df8c87da2e47f4f1dcc5153a81cd6bca4e429803f4069a299e236e4dd510/protobuf-6.32.0-cp310-abi3-win32.whl", hash = "sha256:84f9e3c1ff6fb0308dbacb0950d8aa90694b0d0ee68e75719cb044b7078fe741", size = 424409, upload-time = "2025-08-14T21:21:12.366Z" },
    { url = "https://files.pythonhosted.org/packages/e1/59/0a820b7310f8139bd8d5a9388e6a38e1786d179d6f33998448609296c229/protobuf-6.32.0-cp310-abi3-win_amd64.whl", hash = "sha256:a8bdbb2f009cfc22a36d031f22a625a38b615b5e19e558a7b756b3279723e68e", size = 435735, upload-time = "2025-08-14T21:21:15.046Z" },
    { url = "https://files.pythonhosted.org/packages/cc/5b/0d421533c59c789e9c9894683efac582c06246bf24bb26b753b149bd88e4/protobuf-6.32.0-cp39-abi3-macosx_10_9_universal2.whl", hash = "sha256:d52691e5bee6c860fff9a1c86ad26a13afbeb4b168cd4445c922b7e2cf85aaf0", size = 426449, upload-time = "2025-08-14T21:21:16.687Z" },
    { url = "https://files.pythonhosted.org/packages/ec/7b/607764ebe6c7a23dcee06e054fd1de3d5841b7648a90fd6def9a3bb58c5e/protobuf-6.32.0-cp39-abi3-manylinux2014_aarch64.whl", hash = "sha256:501fe6372fd1c8ea2a30b4d9be8f87955a64d6be9c88a973996cef5ef6f0abf1", size = 322869, upload-time = "2025-08-14T21:21:18.282Z" },
    { url = "https://files.pythonhosted.org/packages/40/01/2e730bd1c25392fc32e3268e02446f0d77cb51a2c3a8486b1798e34d5805/protobuf-6.32.0-cp39-abi3-manylinux2014_x86_64.whl", hash = "sha256:75a2aab2bd1aeb1f5dc7c5f33bcb11d82ea8c055c9becbb41c26a8c43fd7092c", size = 322009, upload-time = "2025-08-14T21:21:19.893Z" },
    { url = "https://files.pythonhosted.org/packages/9c/f2/80ffc4677aac1bc3519b26bc7f7f5de7fce0ee2f7e36e59e27d8beb32dd1/protobuf-6.32.0-py3-none-any.whl", hash = "sha256:ba377e5b67b908c8f3072a57b63e2c6a4cbd18aea4ed98d2584350dbf46f2783", size = 169287, upload-time = "2025-08-14T21:21:23.515Z" },
]

[[package]]
name = "psutil"
version = "7.0.0"
source = { registry = "https://pypi.org/simple" }
sdist = { url = "https://files.pythonhosted.org/packages/2a/80/336820c1ad9286a4ded7e845b2eccfcb27851ab8ac6abece774a6ff4d3de/psutil-7.0.0.tar.gz", hash = "sha256:7be9c3eba38beccb6495ea33afd982a44074b78f28c434a1f51cc07fd315c456", size = 497003, upload-time = "2025-02-13T21:54:07.946Z" }
wheels = [
    { url = "https://files.pythonhosted.org/packages/ed/e6/2d26234410f8b8abdbf891c9da62bee396583f713fb9f3325a4760875d22/psutil-7.0.0-cp36-abi3-macosx_10_9_x86_64.whl", hash = "sha256:101d71dc322e3cffd7cea0650b09b3d08b8e7c4109dd6809fe452dfd00e58b25", size = 238051, upload-time = "2025-02-13T21:54:12.36Z" },
    { url = "https://files.pythonhosted.org/packages/04/8b/30f930733afe425e3cbfc0e1468a30a18942350c1a8816acfade80c005c4/psutil-7.0.0-cp36-abi3-macosx_11_0_arm64.whl", hash = "sha256:39db632f6bb862eeccf56660871433e111b6ea58f2caea825571951d4b6aa3da", size = 239535, upload-time = "2025-02-13T21:54:16.07Z" },
    { url = "https://files.pythonhosted.org/packages/2a/ed/d362e84620dd22876b55389248e522338ed1bf134a5edd3b8231d7207f6d/psutil-7.0.0-cp36-abi3-manylinux_2_12_i686.manylinux2010_i686.manylinux_2_17_i686.manylinux2014_i686.whl", hash = "sha256:1fcee592b4c6f146991ca55919ea3d1f8926497a713ed7faaf8225e174581e91", size = 275004, upload-time = "2025-02-13T21:54:18.662Z" },
    { url = "https://files.pythonhosted.org/packages/bf/b9/b0eb3f3cbcb734d930fdf839431606844a825b23eaf9a6ab371edac8162c/psutil-7.0.0-cp36-abi3-manylinux_2_12_x86_64.manylinux2010_x86_64.manylinux_2_17_x86_64.manylinux2014_x86_64.whl", hash = "sha256:4b1388a4f6875d7e2aff5c4ca1cc16c545ed41dd8bb596cefea80111db353a34", size = 277986, upload-time = "2025-02-13T21:54:21.811Z" },
    { url = "https://files.pythonhosted.org/packages/eb/a2/709e0fe2f093556c17fbafda93ac032257242cabcc7ff3369e2cb76a97aa/psutil-7.0.0-cp36-abi3-manylinux_2_17_aarch64.manylinux2014_aarch64.whl", hash = "sha256:a5f098451abc2828f7dc6b58d44b532b22f2088f4999a937557b603ce72b1993", size = 279544, upload-time = "2025-02-13T21:54:24.68Z" },
    { url = "https://files.pythonhosted.org/packages/50/e6/eecf58810b9d12e6427369784efe814a1eec0f492084ce8eb8f4d89d6d61/psutil-7.0.0-cp37-abi3-win32.whl", hash = "sha256:ba3fcef7523064a6c9da440fc4d6bd07da93ac726b5733c29027d7dc95b39d99", size = 241053, upload-time = "2025-02-13T21:54:34.31Z" },
    { url = "https://files.pythonhosted.org/packages/50/1b/6921afe68c74868b4c9fa424dad3be35b095e16687989ebbb50ce4fceb7c/psutil-7.0.0-cp37-abi3-win_amd64.whl", hash = "sha256:4cf3d4eb1aa9b348dec30105c55cd9b7d4629285735a102beb4441e38db90553", size = 244885, upload-time = "2025-02-13T21:54:37.486Z" },
]

[[package]]
name = "ptyprocess"
version = "0.7.0"
source = { registry = "https://pypi.org/simple" }
sdist = { url = "https://files.pythonhosted.org/packages/20/e5/16ff212c1e452235a90aeb09066144d0c5a6a8c0834397e03f5224495c4e/ptyprocess-0.7.0.tar.gz", hash = "sha256:5c5d0a3b48ceee0b48485e0c26037c0acd7d29765ca3fbb5cb3831d347423220", size = 70762, upload-time = "2020-12-28T15:15:30.155Z" }
wheels = [
    { url = "https://files.pythonhosted.org/packages/22/a6/858897256d0deac81a172289110f31629fc4cee19b6f01283303e18c8db3/ptyprocess-0.7.0-py2.py3-none-any.whl", hash = "sha256:4b41f3967fce3af57cc7e94b888626c18bf37a083e3651ca8feeb66d492fef35", size = 13993, upload-time = "2020-12-28T15:15:28.35Z" },
]

[[package]]
name = "pure-eval"
version = "0.2.3"
source = { registry = "https://pypi.org/simple" }
sdist = { url = "https://files.pythonhosted.org/packages/cd/05/0a34433a064256a578f1783a10da6df098ceaa4a57bbeaa96a6c0352786b/pure_eval-0.2.3.tar.gz", hash = "sha256:5f4e983f40564c576c7c8635ae88db5956bb2229d7e9237d03b3c0b0190eaf42", size = 19752, upload-time = "2024-07-21T12:58:21.801Z" }
wheels = [
    { url = "https://files.pythonhosted.org/packages/8e/37/efad0257dc6e593a18957422533ff0f87ede7c9c6ea010a2177d738fb82f/pure_eval-0.2.3-py3-none-any.whl", hash = "sha256:1db8e35b67b3d218d818ae653e27f06c3aa420901fa7b081ca98cbedc874e0d0", size = 11842, upload-time = "2024-07-21T12:58:20.04Z" },
]

[[package]]
name = "pyarrow"
version = "21.0.0"
source = { registry = "https://pypi.org/simple" }
sdist = { url = "https://files.pythonhosted.org/packages/ef/c2/ea068b8f00905c06329a3dfcd40d0fcc2b7d0f2e355bdb25b65e0a0e4cd4/pyarrow-21.0.0.tar.gz", hash = "sha256:5051f2dccf0e283ff56335760cbc8622cf52264d67e359d5569541ac11b6d5bc", size = 1133487, upload-time = "2025-07-18T00:57:31.761Z" }
wheels = [
    { url = "https://files.pythonhosted.org/packages/ca/d4/d4f817b21aacc30195cf6a46ba041dd1be827efa4a623cc8bf39a1c2a0c0/pyarrow-21.0.0-cp312-cp312-macosx_12_0_arm64.whl", hash = "sha256:3a302f0e0963db37e0a24a70c56cf91a4faa0bca51c23812279ca2e23481fccd", size = 31160305, upload-time = "2025-07-18T00:55:35.373Z" },
    { url = "https://files.pythonhosted.org/packages/a2/9c/dcd38ce6e4b4d9a19e1d36914cb8e2b1da4e6003dd075474c4cfcdfe0601/pyarrow-21.0.0-cp312-cp312-macosx_12_0_x86_64.whl", hash = "sha256:b6b27cf01e243871390474a211a7922bfbe3bda21e39bc9160daf0da3fe48876", size = 32684264, upload-time = "2025-07-18T00:55:39.303Z" },
    { url = "https://files.pythonhosted.org/packages/4f/74/2a2d9f8d7a59b639523454bec12dba35ae3d0a07d8ab529dc0809f74b23c/pyarrow-21.0.0-cp312-cp312-manylinux_2_28_aarch64.whl", hash = "sha256:e72a8ec6b868e258a2cd2672d91f2860ad532d590ce94cdf7d5e7ec674ccf03d", size = 41108099, upload-time = "2025-07-18T00:55:42.889Z" },
    { url = "https://files.pythonhosted.org/packages/ad/90/2660332eeb31303c13b653ea566a9918484b6e4d6b9d2d46879a33ab0622/pyarrow-21.0.0-cp312-cp312-manylinux_2_28_x86_64.whl", hash = "sha256:b7ae0bbdc8c6674259b25bef5d2a1d6af5d39d7200c819cf99e07f7dfef1c51e", size = 42829529, upload-time = "2025-07-18T00:55:47.069Z" },
    { url = "https://files.pythonhosted.org/packages/33/27/1a93a25c92717f6aa0fca06eb4700860577d016cd3ae51aad0e0488ac899/pyarrow-21.0.0-cp312-cp312-musllinux_1_2_aarch64.whl", hash = "sha256:58c30a1729f82d201627c173d91bd431db88ea74dcaa3885855bc6203e433b82", size = 43367883, upload-time = "2025-07-18T00:55:53.069Z" },
    { url = "https://files.pythonhosted.org/packages/05/d9/4d09d919f35d599bc05c6950095e358c3e15148ead26292dfca1fb659b0c/pyarrow-21.0.0-cp312-cp312-musllinux_1_2_x86_64.whl", hash = "sha256:072116f65604b822a7f22945a7a6e581cfa28e3454fdcc6939d4ff6090126623", size = 45133802, upload-time = "2025-07-18T00:55:57.714Z" },
    { url = "https://files.pythonhosted.org/packages/71/30/f3795b6e192c3ab881325ffe172e526499eb3780e306a15103a2764916a2/pyarrow-21.0.0-cp312-cp312-win_amd64.whl", hash = "sha256:cf56ec8b0a5c8c9d7021d6fd754e688104f9ebebf1bf4449613c9531f5346a18", size = 26203175, upload-time = "2025-07-18T00:56:01.364Z" },
    { url = "https://files.pythonhosted.org/packages/16/ca/c7eaa8e62db8fb37ce942b1ea0c6d7abfe3786ca193957afa25e71b81b66/pyarrow-21.0.0-cp313-cp313-macosx_12_0_arm64.whl", hash = "sha256:e99310a4ebd4479bcd1964dff9e14af33746300cb014aa4a3781738ac63baf4a", size = 31154306, upload-time = "2025-07-18T00:56:04.42Z" },
    { url = "https://files.pythonhosted.org/packages/ce/e8/e87d9e3b2489302b3a1aea709aaca4b781c5252fcb812a17ab6275a9a484/pyarrow-21.0.0-cp313-cp313-macosx_12_0_x86_64.whl", hash = "sha256:d2fe8e7f3ce329a71b7ddd7498b3cfac0eeb200c2789bd840234f0dc271a8efe", size = 32680622, upload-time = "2025-07-18T00:56:07.505Z" },
    { url = "https://files.pythonhosted.org/packages/84/52/79095d73a742aa0aba370c7942b1b655f598069489ab387fe47261a849e1/pyarrow-21.0.0-cp313-cp313-manylinux_2_28_aarch64.whl", hash = "sha256:f522e5709379d72fb3da7785aa489ff0bb87448a9dc5a75f45763a795a089ebd", size = 41104094, upload-time = "2025-07-18T00:56:10.994Z" },
    { url = "https://files.pythonhosted.org/packages/89/4b/7782438b551dbb0468892a276b8c789b8bbdb25ea5c5eb27faadd753e037/pyarrow-21.0.0-cp313-cp313-manylinux_2_28_x86_64.whl", hash = "sha256:69cbbdf0631396e9925e048cfa5bce4e8c3d3b41562bbd70c685a8eb53a91e61", size = 42825576, upload-time = "2025-07-18T00:56:15.569Z" },
    { url = "https://files.pythonhosted.org/packages/b3/62/0f29de6e0a1e33518dec92c65be0351d32d7ca351e51ec5f4f837a9aab91/pyarrow-21.0.0-cp313-cp313-musllinux_1_2_aarch64.whl", hash = "sha256:731c7022587006b755d0bdb27626a1a3bb004bb56b11fb30d98b6c1b4718579d", size = 43368342, upload-time = "2025-07-18T00:56:19.531Z" },
    { url = "https://files.pythonhosted.org/packages/90/c7/0fa1f3f29cf75f339768cc698c8ad4ddd2481c1742e9741459911c9ac477/pyarrow-21.0.0-cp313-cp313-musllinux_1_2_x86_64.whl", hash = "sha256:dc56bc708f2d8ac71bd1dcb927e458c93cec10b98eb4120206a4091db7b67b99", size = 45131218, upload-time = "2025-07-18T00:56:23.347Z" },
    { url = "https://files.pythonhosted.org/packages/01/63/581f2076465e67b23bc5a37d4a2abff8362d389d29d8105832e82c9c811c/pyarrow-21.0.0-cp313-cp313-win_amd64.whl", hash = "sha256:186aa00bca62139f75b7de8420f745f2af12941595bbbfa7ed3870ff63e25636", size = 26087551, upload-time = "2025-07-18T00:56:26.758Z" },
    { url = "https://files.pythonhosted.org/packages/c9/ab/357d0d9648bb8241ee7348e564f2479d206ebe6e1c47ac5027c2e31ecd39/pyarrow-21.0.0-cp313-cp313t-macosx_12_0_arm64.whl", hash = "sha256:a7a102574faa3f421141a64c10216e078df467ab9576684d5cd696952546e2da", size = 31290064, upload-time = "2025-07-18T00:56:30.214Z" },
    { url = "https://files.pythonhosted.org/packages/3f/8a/5685d62a990e4cac2043fc76b4661bf38d06efed55cf45a334b455bd2759/pyarrow-21.0.0-cp313-cp313t-macosx_12_0_x86_64.whl", hash = "sha256:1e005378c4a2c6db3ada3ad4c217b381f6c886f0a80d6a316fe586b90f77efd7", size = 32727837, upload-time = "2025-07-18T00:56:33.935Z" },
    { url = "https://files.pythonhosted.org/packages/fc/de/c0828ee09525c2bafefd3e736a248ebe764d07d0fd762d4f0929dbc516c9/pyarrow-21.0.0-cp313-cp313t-manylinux_2_28_aarch64.whl", hash = "sha256:65f8e85f79031449ec8706b74504a316805217b35b6099155dd7e227eef0d4b6", size = 41014158, upload-time = "2025-07-18T00:56:37.528Z" },
    { url = "https://files.pythonhosted.org/packages/6e/26/a2865c420c50b7a3748320b614f3484bfcde8347b2639b2b903b21ce6a72/pyarrow-21.0.0-cp313-cp313t-manylinux_2_28_x86_64.whl", hash = "sha256:3a81486adc665c7eb1a2bde0224cfca6ceaba344a82a971ef059678417880eb8", size = 42667885, upload-time = "2025-07-18T00:56:41.483Z" },
    { url = "https://files.pythonhosted.org/packages/0a/f9/4ee798dc902533159250fb4321267730bc0a107d8c6889e07c3add4fe3a5/pyarrow-21.0.0-cp313-cp313t-musllinux_1_2_aarch64.whl", hash = "sha256:fc0d2f88b81dcf3ccf9a6ae17f89183762c8a94a5bdcfa09e05cfe413acf0503", size = 43276625, upload-time = "2025-07-18T00:56:48.002Z" },
    { url = "https://files.pythonhosted.org/packages/5a/da/e02544d6997037a4b0d22d8e5f66bc9315c3671371a8b18c79ade1cefe14/pyarrow-21.0.0-cp313-cp313t-musllinux_1_2_x86_64.whl", hash = "sha256:6299449adf89df38537837487a4f8d3bd91ec94354fdd2a7d30bc11c48ef6e79", size = 44951890, upload-time = "2025-07-18T00:56:52.568Z" },
    { url = "https://files.pythonhosted.org/packages/e5/4e/519c1bc1876625fe6b71e9a28287c43ec2f20f73c658b9ae1d485c0c206e/pyarrow-21.0.0-cp313-cp313t-win_amd64.whl", hash = "sha256:222c39e2c70113543982c6b34f3077962b44fca38c0bd9e68bb6781534425c10", size = 26371006, upload-time = "2025-07-18T00:56:56.379Z" },
]

[[package]]
name = "pycparser"
version = "2.22"
source = { registry = "https://pypi.org/simple" }
sdist = { url = "https://files.pythonhosted.org/packages/1d/b2/31537cf4b1ca988837256c910a668b553fceb8f069bedc4b1c826024b52c/pycparser-2.22.tar.gz", hash = "sha256:491c8be9c040f5390f5bf44a5b07752bd07f56edf992381b05c701439eec10f6", size = 172736, upload-time = "2024-03-30T13:22:22.564Z" }
wheels = [
    { url = "https://files.pythonhosted.org/packages/13/a3/a812df4e2dd5696d1f351d58b8fe16a405b234ad2886a0dab9183fb78109/pycparser-2.22-py3-none-any.whl", hash = "sha256:c3702b6d3dd8c7abc1afa565d7e63d53a1d0bd86cdc24edd75470f4de499cfcc", size = 117552, upload-time = "2024-03-30T13:22:20.476Z" },
]

[[package]]
name = "pydantic"
version = "2.11.7"
source = { registry = "https://pypi.org/simple" }
dependencies = [
    { name = "annotated-types" },
    { name = "pydantic-core" },
    { name = "typing-extensions" },
    { name = "typing-inspection" },
]
sdist = { url = "https://files.pythonhosted.org/packages/00/dd/4325abf92c39ba8623b5af936ddb36ffcfe0beae70405d456ab1fb2f5b8c/pydantic-2.11.7.tar.gz", hash = "sha256:d989c3c6cb79469287b1569f7447a17848c998458d49ebe294e975b9baf0f0db", size = 788350, upload-time = "2025-06-14T08:33:17.137Z" }
wheels = [
    { url = "https://files.pythonhosted.org/packages/6a/c0/ec2b1c8712ca690e5d61979dee872603e92b8a32f94cc1b72d53beab008a/pydantic-2.11.7-py3-none-any.whl", hash = "sha256:dde5df002701f6de26248661f6835bbe296a47bf73990135c7d07ce741b9623b", size = 444782, upload-time = "2025-06-14T08:33:14.905Z" },
]

[[package]]
name = "pydantic-core"
version = "2.33.2"
source = { registry = "https://pypi.org/simple" }
dependencies = [
    { name = "typing-extensions" },
]
sdist = { url = "https://files.pythonhosted.org/packages/ad/88/5f2260bdfae97aabf98f1778d43f69574390ad787afb646292a638c923d4/pydantic_core-2.33.2.tar.gz", hash = "sha256:7cb8bc3605c29176e1b105350d2e6474142d7c1bd1d9327c4a9bdb46bf827acc", size = 435195, upload-time = "2025-04-23T18:33:52.104Z" }
wheels = [
    { url = "https://files.pythonhosted.org/packages/18/8a/2b41c97f554ec8c71f2a8a5f85cb56a8b0956addfe8b0efb5b3d77e8bdc3/pydantic_core-2.33.2-cp312-cp312-macosx_10_12_x86_64.whl", hash = "sha256:a7ec89dc587667f22b6a0b6579c249fca9026ce7c333fc142ba42411fa243cdc", size = 2009000, upload-time = "2025-04-23T18:31:25.863Z" },
    { url = "https://files.pythonhosted.org/packages/a1/02/6224312aacb3c8ecbaa959897af57181fb6cf3a3d7917fd44d0f2917e6f2/pydantic_core-2.33.2-cp312-cp312-macosx_11_0_arm64.whl", hash = "sha256:3c6db6e52c6d70aa0d00d45cdb9b40f0433b96380071ea80b09277dba021ddf7", size = 1847996, upload-time = "2025-04-23T18:31:27.341Z" },
    { url = "https://files.pythonhosted.org/packages/d6/46/6dcdf084a523dbe0a0be59d054734b86a981726f221f4562aed313dbcb49/pydantic_core-2.33.2-cp312-cp312-manylinux_2_17_aarch64.manylinux2014_aarch64.whl", hash = "sha256:4e61206137cbc65e6d5256e1166f88331d3b6238e082d9f74613b9b765fb9025", size = 1880957, upload-time = "2025-04-23T18:31:28.956Z" },
    { url = "https://files.pythonhosted.org/packages/ec/6b/1ec2c03837ac00886ba8160ce041ce4e325b41d06a034adbef11339ae422/pydantic_core-2.33.2-cp312-cp312-manylinux_2_17_armv7l.manylinux2014_armv7l.whl", hash = "sha256:eb8c529b2819c37140eb51b914153063d27ed88e3bdc31b71198a198e921e011", size = 1964199, upload-time = "2025-04-23T18:31:31.025Z" },
    { url = "https://files.pythonhosted.org/packages/2d/1d/6bf34d6adb9debd9136bd197ca72642203ce9aaaa85cfcbfcf20f9696e83/pydantic_core-2.33.2-cp312-cp312-manylinux_2_17_ppc64le.manylinux2014_ppc64le.whl", hash = "sha256:c52b02ad8b4e2cf14ca7b3d918f3eb0ee91e63b3167c32591e57c4317e134f8f", size = 2120296, upload-time = "2025-04-23T18:31:32.514Z" },
    { url = "https://files.pythonhosted.org/packages/e0/94/2bd0aaf5a591e974b32a9f7123f16637776c304471a0ab33cf263cf5591a/pydantic_core-2.33.2-cp312-cp312-manylinux_2_17_s390x.manylinux2014_s390x.whl", hash = "sha256:96081f1605125ba0855dfda83f6f3df5ec90c61195421ba72223de35ccfb2f88", size = 2676109, upload-time = "2025-04-23T18:31:33.958Z" },
    { url = "https://files.pythonhosted.org/packages/f9/41/4b043778cf9c4285d59742281a769eac371b9e47e35f98ad321349cc5d61/pydantic_core-2.33.2-cp312-cp312-manylinux_2_17_x86_64.manylinux2014_x86_64.whl", hash = "sha256:8f57a69461af2a5fa6e6bbd7a5f60d3b7e6cebb687f55106933188e79ad155c1", size = 2002028, upload-time = "2025-04-23T18:31:39.095Z" },
    { url = "https://files.pythonhosted.org/packages/cb/d5/7bb781bf2748ce3d03af04d5c969fa1308880e1dca35a9bd94e1a96a922e/pydantic_core-2.33.2-cp312-cp312-manylinux_2_5_i686.manylinux1_i686.whl", hash = "sha256:572c7e6c8bb4774d2ac88929e3d1f12bc45714ae5ee6d9a788a9fb35e60bb04b", size = 2100044, upload-time = "2025-04-23T18:31:41.034Z" },
    { url = "https://files.pythonhosted.org/packages/fe/36/def5e53e1eb0ad896785702a5bbfd25eed546cdcf4087ad285021a90ed53/pydantic_core-2.33.2-cp312-cp312-musllinux_1_1_aarch64.whl", hash = "sha256:db4b41f9bd95fbe5acd76d89920336ba96f03e149097365afe1cb092fceb89a1", size = 2058881, upload-time = "2025-04-23T18:31:42.757Z" },
    { url = "https://files.pythonhosted.org/packages/01/6c/57f8d70b2ee57fc3dc8b9610315949837fa8c11d86927b9bb044f8705419/pydantic_core-2.33.2-cp312-cp312-musllinux_1_1_armv7l.whl", hash = "sha256:fa854f5cf7e33842a892e5c73f45327760bc7bc516339fda888c75ae60edaeb6", size = 2227034, upload-time = "2025-04-23T18:31:44.304Z" },
    { url = "https://files.pythonhosted.org/packages/27/b9/9c17f0396a82b3d5cbea4c24d742083422639e7bb1d5bf600e12cb176a13/pydantic_core-2.33.2-cp312-cp312-musllinux_1_1_x86_64.whl", hash = "sha256:5f483cfb75ff703095c59e365360cb73e00185e01aaea067cd19acffd2ab20ea", size = 2234187, upload-time = "2025-04-23T18:31:45.891Z" },
    { url = "https://files.pythonhosted.org/packages/b0/6a/adf5734ffd52bf86d865093ad70b2ce543415e0e356f6cacabbc0d9ad910/pydantic_core-2.33.2-cp312-cp312-win32.whl", hash = "sha256:9cb1da0f5a471435a7bc7e439b8a728e8b61e59784b2af70d7c169f8dd8ae290", size = 1892628, upload-time = "2025-04-23T18:31:47.819Z" },
    { url = "https://files.pythonhosted.org/packages/43/e4/5479fecb3606c1368d496a825d8411e126133c41224c1e7238be58b87d7e/pydantic_core-2.33.2-cp312-cp312-win_amd64.whl", hash = "sha256:f941635f2a3d96b2973e867144fde513665c87f13fe0e193c158ac51bfaaa7b2", size = 1955866, upload-time = "2025-04-23T18:31:49.635Z" },
    { url = "https://files.pythonhosted.org/packages/0d/24/8b11e8b3e2be9dd82df4b11408a67c61bb4dc4f8e11b5b0fc888b38118b5/pydantic_core-2.33.2-cp312-cp312-win_arm64.whl", hash = "sha256:cca3868ddfaccfbc4bfb1d608e2ccaaebe0ae628e1416aeb9c4d88c001bb45ab", size = 1888894, upload-time = "2025-04-23T18:31:51.609Z" },
    { url = "https://files.pythonhosted.org/packages/46/8c/99040727b41f56616573a28771b1bfa08a3d3fe74d3d513f01251f79f172/pydantic_core-2.33.2-cp313-cp313-macosx_10_12_x86_64.whl", hash = "sha256:1082dd3e2d7109ad8b7da48e1d4710c8d06c253cbc4a27c1cff4fbcaa97a9e3f", size = 2015688, upload-time = "2025-04-23T18:31:53.175Z" },
    { url = "https://files.pythonhosted.org/packages/3a/cc/5999d1eb705a6cefc31f0b4a90e9f7fc400539b1a1030529700cc1b51838/pydantic_core-2.33.2-cp313-cp313-macosx_11_0_arm64.whl", hash = "sha256:f517ca031dfc037a9c07e748cefd8d96235088b83b4f4ba8939105d20fa1dcd6", size = 1844808, upload-time = "2025-04-23T18:31:54.79Z" },
    { url = "https://files.pythonhosted.org/packages/6f/5e/a0a7b8885c98889a18b6e376f344da1ef323d270b44edf8174d6bce4d622/pydantic_core-2.33.2-cp313-cp313-manylinux_2_17_aarch64.manylinux2014_aarch64.whl", hash = "sha256:0a9f2c9dd19656823cb8250b0724ee9c60a82f3cdf68a080979d13092a3b0fef", size = 1885580, upload-time = "2025-04-23T18:31:57.393Z" },
    { url = "https://files.pythonhosted.org/packages/3b/2a/953581f343c7d11a304581156618c3f592435523dd9d79865903272c256a/pydantic_core-2.33.2-cp313-cp313-manylinux_2_17_armv7l.manylinux2014_armv7l.whl", hash = "sha256:2b0a451c263b01acebe51895bfb0e1cc842a5c666efe06cdf13846c7418caa9a", size = 1973859, upload-time = "2025-04-23T18:31:59.065Z" },
    { url = "https://files.pythonhosted.org/packages/e6/55/f1a813904771c03a3f97f676c62cca0c0a4138654107c1b61f19c644868b/pydantic_core-2.33.2-cp313-cp313-manylinux_2_17_ppc64le.manylinux2014_ppc64le.whl", hash = "sha256:1ea40a64d23faa25e62a70ad163571c0b342b8bf66d5fa612ac0dec4f069d916", size = 2120810, upload-time = "2025-04-23T18:32:00.78Z" },
    { url = "https://files.pythonhosted.org/packages/aa/c3/053389835a996e18853ba107a63caae0b9deb4a276c6b472931ea9ae6e48/pydantic_core-2.33.2-cp313-cp313-manylinux_2_17_s390x.manylinux2014_s390x.whl", hash = "sha256:0fb2d542b4d66f9470e8065c5469ec676978d625a8b7a363f07d9a501a9cb36a", size = 2676498, upload-time = "2025-04-23T18:32:02.418Z" },
    { url = "https://files.pythonhosted.org/packages/eb/3c/f4abd740877a35abade05e437245b192f9d0ffb48bbbbd708df33d3cda37/pydantic_core-2.33.2-cp313-cp313-manylinux_2_17_x86_64.manylinux2014_x86_64.whl", hash = "sha256:9fdac5d6ffa1b5a83bca06ffe7583f5576555e6c8b3a91fbd25ea7780f825f7d", size = 2000611, upload-time = "2025-04-23T18:32:04.152Z" },
    { url = "https://files.pythonhosted.org/packages/59/a7/63ef2fed1837d1121a894d0ce88439fe3e3b3e48c7543b2a4479eb99c2bd/pydantic_core-2.33.2-cp313-cp313-manylinux_2_5_i686.manylinux1_i686.whl", hash = "sha256:04a1a413977ab517154eebb2d326da71638271477d6ad87a769102f7c2488c56", size = 2107924, upload-time = "2025-04-23T18:32:06.129Z" },
    { url = "https://files.pythonhosted.org/packages/04/8f/2551964ef045669801675f1cfc3b0d74147f4901c3ffa42be2ddb1f0efc4/pydantic_core-2.33.2-cp313-cp313-musllinux_1_1_aarch64.whl", hash = "sha256:c8e7af2f4e0194c22b5b37205bfb293d166a7344a5b0d0eaccebc376546d77d5", size = 2063196, upload-time = "2025-04-23T18:32:08.178Z" },
    { url = "https://files.pythonhosted.org/packages/26/bd/d9602777e77fc6dbb0c7db9ad356e9a985825547dce5ad1d30ee04903918/pydantic_core-2.33.2-cp313-cp313-musllinux_1_1_armv7l.whl", hash = "sha256:5c92edd15cd58b3c2d34873597a1e20f13094f59cf88068adb18947df5455b4e", size = 2236389, upload-time = "2025-04-23T18:32:10.242Z" },
    { url = "https://files.pythonhosted.org/packages/42/db/0e950daa7e2230423ab342ae918a794964b053bec24ba8af013fc7c94846/pydantic_core-2.33.2-cp313-cp313-musllinux_1_1_x86_64.whl", hash = "sha256:65132b7b4a1c0beded5e057324b7e16e10910c106d43675d9bd87d4f38dde162", size = 2239223, upload-time = "2025-04-23T18:32:12.382Z" },
    { url = "https://files.pythonhosted.org/packages/58/4d/4f937099c545a8a17eb52cb67fe0447fd9a373b348ccfa9a87f141eeb00f/pydantic_core-2.33.2-cp313-cp313-win32.whl", hash = "sha256:52fb90784e0a242bb96ec53f42196a17278855b0f31ac7c3cc6f5c1ec4811849", size = 1900473, upload-time = "2025-04-23T18:32:14.034Z" },
    { url = "https://files.pythonhosted.org/packages/a0/75/4a0a9bac998d78d889def5e4ef2b065acba8cae8c93696906c3a91f310ca/pydantic_core-2.33.2-cp313-cp313-win_amd64.whl", hash = "sha256:c083a3bdd5a93dfe480f1125926afcdbf2917ae714bdb80b36d34318b2bec5d9", size = 1955269, upload-time = "2025-04-23T18:32:15.783Z" },
    { url = "https://files.pythonhosted.org/packages/f9/86/1beda0576969592f1497b4ce8e7bc8cbdf614c352426271b1b10d5f0aa64/pydantic_core-2.33.2-cp313-cp313-win_arm64.whl", hash = "sha256:e80b087132752f6b3d714f041ccf74403799d3b23a72722ea2e6ba2e892555b9", size = 1893921, upload-time = "2025-04-23T18:32:18.473Z" },
    { url = "https://files.pythonhosted.org/packages/a4/7d/e09391c2eebeab681df2b74bfe6c43422fffede8dc74187b2b0bf6fd7571/pydantic_core-2.33.2-cp313-cp313t-macosx_11_0_arm64.whl", hash = "sha256:61c18fba8e5e9db3ab908620af374db0ac1baa69f0f32df4f61ae23f15e586ac", size = 1806162, upload-time = "2025-04-23T18:32:20.188Z" },
    { url = "https://files.pythonhosted.org/packages/f1/3d/847b6b1fed9f8ed3bb95a9ad04fbd0b212e832d4f0f50ff4d9ee5a9f15cf/pydantic_core-2.33.2-cp313-cp313t-manylinux_2_17_x86_64.manylinux2014_x86_64.whl", hash = "sha256:95237e53bb015f67b63c91af7518a62a8660376a6a0db19b89acc77a4d6199f5", size = 1981560, upload-time = "2025-04-23T18:32:22.354Z" },
    { url = "https://files.pythonhosted.org/packages/6f/9a/e73262f6c6656262b5fdd723ad90f518f579b7bc8622e43a942eec53c938/pydantic_core-2.33.2-cp313-cp313t-win_amd64.whl", hash = "sha256:c2fc0a768ef76c15ab9238afa6da7f69895bb5d1ee83aeea2e3509af4472d0b9", size = 1935777, upload-time = "2025-04-23T18:32:25.088Z" },
]

[[package]]
name = "pygments"
version = "2.19.2"
source = { registry = "https://pypi.org/simple" }
sdist = { url = "https://files.pythonhosted.org/packages/b0/77/a5b8c569bf593b0140bde72ea885a803b82086995367bf2037de0159d924/pygments-2.19.2.tar.gz", hash = "sha256:636cb2477cec7f8952536970bc533bc43743542f70392ae026374600add5b887", size = 4968631, upload-time = "2025-06-21T13:39:12.283Z" }
wheels = [
    { url = "https://files.pythonhosted.org/packages/c7/21/705964c7812476f378728bdf590ca4b771ec72385c533964653c68e86bdc/pygments-2.19.2-py3-none-any.whl", hash = "sha256:86540386c03d588bb81d44bc3928634ff26449851e99741617ecb9037ee5ec0b", size = 1225217, upload-time = "2025-06-21T13:39:07.939Z" },
]

[[package]]
name = "pymdown-extensions"
version = "10.16.1"
source = { registry = "https://pypi.org/simple" }
dependencies = [
    { name = "markdown" },
    { name = "pyyaml" },
]
sdist = { url = "https://files.pythonhosted.org/packages/55/b3/6d2b3f149bc5413b0a29761c2c5832d8ce904a1d7f621e86616d96f505cc/pymdown_extensions-10.16.1.tar.gz", hash = "sha256:aace82bcccba3efc03e25d584e6a22d27a8e17caa3f4dd9f207e49b787aa9a91", size = 853277, upload-time = "2025-07-28T16:19:34.167Z" }
wheels = [
    { url = "https://files.pythonhosted.org/packages/e4/06/43084e6cbd4b3bc0e80f6be743b2e79fbc6eed8de9ad8c629939fa55d972/pymdown_extensions-10.16.1-py3-none-any.whl", hash = "sha256:d6ba157a6c03146a7fb122b2b9a121300056384eafeec9c9f9e584adfdb2a32d", size = 266178, upload-time = "2025-07-28T16:19:31.401Z" },
]

[[package]]
name = "pyparsing"
version = "3.2.3"
source = { registry = "https://pypi.org/simple" }
sdist = { url = "https://files.pythonhosted.org/packages/bb/22/f1129e69d94ffff626bdb5c835506b3a5b4f3d070f17ea295e12c2c6f60f/pyparsing-3.2.3.tar.gz", hash = "sha256:b9c13f1ab8b3b542f72e28f634bad4de758ab3ce4546e4301970ad6fa77c38be", size = 1088608, upload-time = "2025-03-25T05:01:28.114Z" }
wheels = [
    { url = "https://files.pythonhosted.org/packages/05/e7/df2285f3d08fee213f2d041540fa4fc9ca6c2d44cf36d3a035bf2a8d2bcc/pyparsing-3.2.3-py3-none-any.whl", hash = "sha256:a749938e02d6fd0b59b356ca504a24982314bb090c383e3cf201c95ef7e2bfcf", size = 111120, upload-time = "2025-03-25T05:01:24.908Z" },
]

[[package]]
name = "pytest"
version = "8.4.1"
source = { registry = "https://pypi.org/simple" }
dependencies = [
    { name = "colorama", marker = "sys_platform == 'win32'" },
    { name = "iniconfig" },
    { name = "packaging" },
    { name = "pluggy" },
    { name = "pygments" },
]
sdist = { url = "https://files.pythonhosted.org/packages/08/ba/45911d754e8eba3d5a841a5ce61a65a685ff1798421ac054f85aa8747dfb/pytest-8.4.1.tar.gz", hash = "sha256:7c67fd69174877359ed9371ec3af8a3d2b04741818c51e5e99cc1742251fa93c", size = 1517714, upload-time = "2025-06-18T05:48:06.109Z" }
wheels = [
    { url = "https://files.pythonhosted.org/packages/29/16/c8a903f4c4dffe7a12843191437d7cd8e32751d5de349d45d3fe69544e87/pytest-8.4.1-py3-none-any.whl", hash = "sha256:539c70ba6fcead8e78eebbf1115e8b589e7565830d7d006a8723f19ac8a0afb7", size = 365474, upload-time = "2025-06-18T05:48:03.955Z" },
]

[[package]]
name = "pytest-cov"
version = "6.2.1"
source = { registry = "https://pypi.org/simple" }
dependencies = [
    { name = "coverage" },
    { name = "pluggy" },
    { name = "pytest" },
]
sdist = { url = "https://files.pythonhosted.org/packages/18/99/668cade231f434aaa59bbfbf49469068d2ddd945000621d3d165d2e7dd7b/pytest_cov-6.2.1.tar.gz", hash = "sha256:25cc6cc0a5358204b8108ecedc51a9b57b34cc6b8c967cc2c01a4e00d8a67da2", size = 69432, upload-time = "2025-06-12T10:47:47.684Z" }
wheels = [
    { url = "https://files.pythonhosted.org/packages/bc/16/4ea354101abb1287856baa4af2732be351c7bee728065aed451b678153fd/pytest_cov-6.2.1-py3-none-any.whl", hash = "sha256:f5bc4c23f42f1cdd23c70b1dab1bbaef4fc505ba950d53e0081d0730dd7e86d5", size = 24644, upload-time = "2025-06-12T10:47:45.932Z" },
]

[[package]]
name = "python-dateutil"
version = "2.9.0.post0"
source = { registry = "https://pypi.org/simple" }
dependencies = [
    { name = "six" },
]
sdist = { url = "https://files.pythonhosted.org/packages/66/c0/0c8b6ad9f17a802ee498c46e004a0eb49bc148f2fd230864601a86dcf6db/python-dateutil-2.9.0.post0.tar.gz", hash = "sha256:37dd54208da7e1cd875388217d5e00ebd4179249f90fb72437e91a35459a0ad3", size = 342432, upload-time = "2024-03-01T18:36:20.211Z" }
wheels = [
    { url = "https://files.pythonhosted.org/packages/ec/57/56b9bcc3c9c6a792fcbaf139543cee77261f3651ca9da0c93f5c1221264b/python_dateutil-2.9.0.post0-py2.py3-none-any.whl", hash = "sha256:a8b2bc7bffae282281c8140a97d3aa9c14da0b136dfe83f850eea9a5f7470427", size = 229892, upload-time = "2024-03-01T18:36:18.57Z" },
]

[[package]]
name = "pyvista"
version = "0.46.2"
source = { registry = "https://pypi.org/simple" }
dependencies = [
    { name = "matplotlib" },
    { name = "numpy" },
    { name = "pillow" },
    { name = "pooch" },
    { name = "scooby" },
    { name = "typing-extensions" },
    { name = "vtk" },
]
sdist = { url = "https://files.pythonhosted.org/packages/0b/50/536ffdea94f5557dce81e179647b97ccc0a8c14d92ca164d7af118df4841/pyvista-0.46.2.tar.gz", hash = "sha256:ff540eb8590d4a6c173c014251b56aabaa9bdbf2e3d4dafb1ad90caf6c677048", size = 2397992, upload-time = "2025-08-21T19:34:36.303Z" }
wheels = [
    { url = "https://files.pythonhosted.org/packages/ad/6c/5e40678cf845ae832786864068c16c3dea616ec417ee076f902c404cd3aa/pyvista-0.46.2-py3-none-any.whl", hash = "sha256:29e2724b056bef7b7c2e5bc1a15aa87cba2d84d3b738ac32cf3cffd6a6611287", size = 2448428, upload-time = "2025-08-21T19:34:34.769Z" },
]

[[package]]
name = "pywin32"
version = "311"
source = { registry = "https://pypi.org/simple" }
wheels = [
    { url = "https://files.pythonhosted.org/packages/e7/ab/01ea1943d4eba0f850c3c61e78e8dd59757ff815ff3ccd0a84de5f541f42/pywin32-311-cp312-cp312-win32.whl", hash = "sha256:750ec6e621af2b948540032557b10a2d43b0cee2ae9758c54154d711cc852d31", size = 8706543, upload-time = "2025-07-14T20:13:20.765Z" },
    { url = "https://files.pythonhosted.org/packages/d1/a8/a0e8d07d4d051ec7502cd58b291ec98dcc0c3fff027caad0470b72cfcc2f/pywin32-311-cp312-cp312-win_amd64.whl", hash = "sha256:b8c095edad5c211ff31c05223658e71bf7116daa0ecf3ad85f3201ea3190d067", size = 9495040, upload-time = "2025-07-14T20:13:22.543Z" },
    { url = "https://files.pythonhosted.org/packages/ba/3a/2ae996277b4b50f17d61f0603efd8253cb2d79cc7ae159468007b586396d/pywin32-311-cp312-cp312-win_arm64.whl", hash = "sha256:e286f46a9a39c4a18b319c28f59b61de793654af2f395c102b4f819e584b5852", size = 8710102, upload-time = "2025-07-14T20:13:24.682Z" },
    { url = "https://files.pythonhosted.org/packages/a5/be/3fd5de0979fcb3994bfee0d65ed8ca9506a8a1260651b86174f6a86f52b3/pywin32-311-cp313-cp313-win32.whl", hash = "sha256:f95ba5a847cba10dd8c4d8fefa9f2a6cf283b8b88ed6178fa8a6c1ab16054d0d", size = 8705700, upload-time = "2025-07-14T20:13:26.471Z" },
    { url = "https://files.pythonhosted.org/packages/e3/28/e0a1909523c6890208295a29e05c2adb2126364e289826c0a8bc7297bd5c/pywin32-311-cp313-cp313-win_amd64.whl", hash = "sha256:718a38f7e5b058e76aee1c56ddd06908116d35147e133427e59a3983f703a20d", size = 9494700, upload-time = "2025-07-14T20:13:28.243Z" },
    { url = "https://files.pythonhosted.org/packages/04/bf/90339ac0f55726dce7d794e6d79a18a91265bdf3aa70b6b9ca52f35e022a/pywin32-311-cp313-cp313-win_arm64.whl", hash = "sha256:7b4075d959648406202d92a2310cb990fea19b535c7f4a78d3f5e10b926eeb8a", size = 8709318, upload-time = "2025-07-14T20:13:30.348Z" },
    { url = "https://files.pythonhosted.org/packages/c9/31/097f2e132c4f16d99a22bfb777e0fd88bd8e1c634304e102f313af69ace5/pywin32-311-cp314-cp314-win32.whl", hash = "sha256:b7a2c10b93f8986666d0c803ee19b5990885872a7de910fc460f9b0c2fbf92ee", size = 8840714, upload-time = "2025-07-14T20:13:32.449Z" },
    { url = "https://files.pythonhosted.org/packages/90/4b/07c77d8ba0e01349358082713400435347df8426208171ce297da32c313d/pywin32-311-cp314-cp314-win_amd64.whl", hash = "sha256:3aca44c046bd2ed8c90de9cb8427f581c479e594e99b5c0bb19b29c10fd6cb87", size = 9656800, upload-time = "2025-07-14T20:13:34.312Z" },
    { url = "https://files.pythonhosted.org/packages/c0/d2/21af5c535501a7233e734b8af901574572da66fcc254cb35d0609c9080dd/pywin32-311-cp314-cp314-win_arm64.whl", hash = "sha256:a508e2d9025764a8270f93111a970e1d0fbfc33f4153b388bb649b7eec4f9b42", size = 8932540, upload-time = "2025-07-14T20:13:36.379Z" },
]

[[package]]
name = "pyyaml"
version = "6.0.2"
source = { registry = "https://pypi.org/simple" }
sdist = { url = "https://files.pythonhosted.org/packages/54/ed/79a089b6be93607fa5cdaedf301d7dfb23af5f25c398d5ead2525b063e17/pyyaml-6.0.2.tar.gz", hash = "sha256:d584d9ec91ad65861cc08d42e834324ef890a082e591037abe114850ff7bbc3e", size = 130631, upload-time = "2024-08-06T20:33:50.674Z" }
wheels = [
    { url = "https://files.pythonhosted.org/packages/86/0c/c581167fc46d6d6d7ddcfb8c843a4de25bdd27e4466938109ca68492292c/PyYAML-6.0.2-cp312-cp312-macosx_10_9_x86_64.whl", hash = "sha256:c70c95198c015b85feafc136515252a261a84561b7b1d51e3384e0655ddf25ab", size = 183873, upload-time = "2024-08-06T20:32:25.131Z" },
    { url = "https://files.pythonhosted.org/packages/a8/0c/38374f5bb272c051e2a69281d71cba6fdb983413e6758b84482905e29a5d/PyYAML-6.0.2-cp312-cp312-macosx_11_0_arm64.whl", hash = "sha256:ce826d6ef20b1bc864f0a68340c8b3287705cae2f8b4b1d932177dcc76721725", size = 173302, upload-time = "2024-08-06T20:32:26.511Z" },
    { url = "https://files.pythonhosted.org/packages/c3/93/9916574aa8c00aa06bbac729972eb1071d002b8e158bd0e83a3b9a20a1f7/PyYAML-6.0.2-cp312-cp312-manylinux_2_17_aarch64.manylinux2014_aarch64.whl", hash = "sha256:1f71ea527786de97d1a0cc0eacd1defc0985dcf6b3f17bb77dcfc8c34bec4dc5", size = 739154, upload-time = "2024-08-06T20:32:28.363Z" },
    { url = "https://files.pythonhosted.org/packages/95/0f/b8938f1cbd09739c6da569d172531567dbcc9789e0029aa070856f123984/PyYAML-6.0.2-cp312-cp312-manylinux_2_17_s390x.manylinux2014_s390x.whl", hash = "sha256:9b22676e8097e9e22e36d6b7bda33190d0d400f345f23d4065d48f4ca7ae0425", size = 766223, upload-time = "2024-08-06T20:32:30.058Z" },
    { url = "https://files.pythonhosted.org/packages/b9/2b/614b4752f2e127db5cc206abc23a8c19678e92b23c3db30fc86ab731d3bd/PyYAML-6.0.2-cp312-cp312-manylinux_2_17_x86_64.manylinux2014_x86_64.whl", hash = "sha256:80bab7bfc629882493af4aa31a4cfa43a4c57c83813253626916b8c7ada83476", size = 767542, upload-time = "2024-08-06T20:32:31.881Z" },
    { url = "https://files.pythonhosted.org/packages/d4/00/dd137d5bcc7efea1836d6264f049359861cf548469d18da90cd8216cf05f/PyYAML-6.0.2-cp312-cp312-musllinux_1_1_aarch64.whl", hash = "sha256:0833f8694549e586547b576dcfaba4a6b55b9e96098b36cdc7ebefe667dfed48", size = 731164, upload-time = "2024-08-06T20:32:37.083Z" },
    { url = "https://files.pythonhosted.org/packages/c9/1f/4f998c900485e5c0ef43838363ba4a9723ac0ad73a9dc42068b12aaba4e4/PyYAML-6.0.2-cp312-cp312-musllinux_1_1_x86_64.whl", hash = "sha256:8b9c7197f7cb2738065c481a0461e50ad02f18c78cd75775628afb4d7137fb3b", size = 756611, upload-time = "2024-08-06T20:32:38.898Z" },
    { url = "https://files.pythonhosted.org/packages/df/d1/f5a275fdb252768b7a11ec63585bc38d0e87c9e05668a139fea92b80634c/PyYAML-6.0.2-cp312-cp312-win32.whl", hash = "sha256:ef6107725bd54b262d6dedcc2af448a266975032bc85ef0172c5f059da6325b4", size = 140591, upload-time = "2024-08-06T20:32:40.241Z" },
    { url = "https://files.pythonhosted.org/packages/0c/e8/4f648c598b17c3d06e8753d7d13d57542b30d56e6c2dedf9c331ae56312e/PyYAML-6.0.2-cp312-cp312-win_amd64.whl", hash = "sha256:7e7401d0de89a9a855c839bc697c079a4af81cf878373abd7dc625847d25cbd8", size = 156338, upload-time = "2024-08-06T20:32:41.93Z" },
    { url = "https://files.pythonhosted.org/packages/ef/e3/3af305b830494fa85d95f6d95ef7fa73f2ee1cc8ef5b495c7c3269fb835f/PyYAML-6.0.2-cp313-cp313-macosx_10_13_x86_64.whl", hash = "sha256:efdca5630322a10774e8e98e1af481aad470dd62c3170801852d752aa7a783ba", size = 181309, upload-time = "2024-08-06T20:32:43.4Z" },
    { url = "https://files.pythonhosted.org/packages/45/9f/3b1c20a0b7a3200524eb0076cc027a970d320bd3a6592873c85c92a08731/PyYAML-6.0.2-cp313-cp313-macosx_11_0_arm64.whl", hash = "sha256:50187695423ffe49e2deacb8cd10510bc361faac997de9efef88badc3bb9e2d1", size = 171679, upload-time = "2024-08-06T20:32:44.801Z" },
    { url = "https://files.pythonhosted.org/packages/7c/9a/337322f27005c33bcb656c655fa78325b730324c78620e8328ae28b64d0c/PyYAML-6.0.2-cp313-cp313-manylinux_2_17_aarch64.manylinux2014_aarch64.whl", hash = "sha256:0ffe8360bab4910ef1b9e87fb812d8bc0a308b0d0eef8c8f44e0254ab3b07133", size = 733428, upload-time = "2024-08-06T20:32:46.432Z" },
    { url = "https://files.pythonhosted.org/packages/a3/69/864fbe19e6c18ea3cc196cbe5d392175b4cf3d5d0ac1403ec3f2d237ebb5/PyYAML-6.0.2-cp313-cp313-manylinux_2_17_s390x.manylinux2014_s390x.whl", hash = "sha256:17e311b6c678207928d649faa7cb0d7b4c26a0ba73d41e99c4fff6b6c3276484", size = 763361, upload-time = "2024-08-06T20:32:51.188Z" },
    { url = "https://files.pythonhosted.org/packages/04/24/b7721e4845c2f162d26f50521b825fb061bc0a5afcf9a386840f23ea19fa/PyYAML-6.0.2-cp313-cp313-manylinux_2_17_x86_64.manylinux2014_x86_64.whl", hash = "sha256:70b189594dbe54f75ab3a1acec5f1e3faa7e8cf2f1e08d9b561cb41b845f69d5", size = 759523, upload-time = "2024-08-06T20:32:53.019Z" },
    { url = "https://files.pythonhosted.org/packages/2b/b2/e3234f59ba06559c6ff63c4e10baea10e5e7df868092bf9ab40e5b9c56b6/PyYAML-6.0.2-cp313-cp313-musllinux_1_1_aarch64.whl", hash = "sha256:41e4e3953a79407c794916fa277a82531dd93aad34e29c2a514c2c0c5fe971cc", size = 726660, upload-time = "2024-08-06T20:32:54.708Z" },
    { url = "https://files.pythonhosted.org/packages/fe/0f/25911a9f080464c59fab9027482f822b86bf0608957a5fcc6eaac85aa515/PyYAML-6.0.2-cp313-cp313-musllinux_1_1_x86_64.whl", hash = "sha256:68ccc6023a3400877818152ad9a1033e3db8625d899c72eacb5a668902e4d652", size = 751597, upload-time = "2024-08-06T20:32:56.985Z" },
    { url = "https://files.pythonhosted.org/packages/14/0d/e2c3b43bbce3cf6bd97c840b46088a3031085179e596d4929729d8d68270/PyYAML-6.0.2-cp313-cp313-win32.whl", hash = "sha256:bc2fa7c6b47d6bc618dd7fb02ef6fdedb1090ec036abab80d4681424b84c1183", size = 140527, upload-time = "2024-08-06T20:33:03.001Z" },
    { url = "https://files.pythonhosted.org/packages/fa/de/02b54f42487e3d3c6efb3f89428677074ca7bf43aae402517bc7cca949f3/PyYAML-6.0.2-cp313-cp313-win_amd64.whl", hash = "sha256:8388ee1976c416731879ac16da0aff3f63b286ffdd57cdeb95f3f2e085687563", size = 156446, upload-time = "2024-08-06T20:33:04.33Z" },
]

[[package]]
name = "pyzmq"
version = "27.0.2"
source = { registry = "https://pypi.org/simple" }
dependencies = [
    { name = "cffi", marker = "implementation_name == 'pypy'" },
]
sdist = { url = "https://files.pythonhosted.org/packages/f8/66/159f38d184f08b5f971b467f87b1ab142ab1320d5200825c824b32b84b66/pyzmq-27.0.2.tar.gz", hash = "sha256:b398dd713b18de89730447347e96a0240225e154db56e35b6bb8447ffdb07798", size = 281440, upload-time = "2025-08-21T04:23:26.334Z" }
wheels = [
    { url = "https://files.pythonhosted.org/packages/68/69/b3a729e7b03e412bee2b1823ab8d22e20a92593634f664afd04c6c9d9ac0/pyzmq-27.0.2-cp312-abi3-macosx_10_15_universal2.whl", hash = "sha256:5da05e3c22c95e23bfc4afeee6ff7d4be9ff2233ad6cb171a0e8257cd46b169a", size = 1305910, upload-time = "2025-08-21T04:21:27.609Z" },
    { url = "https://files.pythonhosted.org/packages/15/b7/f6a6a285193d489b223c340b38ee03a673467cb54914da21c3d7849f1b10/pyzmq-27.0.2-cp312-abi3-manylinux2014_i686.manylinux_2_17_i686.whl", hash = "sha256:4e4520577971d01d47e2559bb3175fce1be9103b18621bf0b241abe0a933d040", size = 895507, upload-time = "2025-08-21T04:21:29.005Z" },
    { url = "https://files.pythonhosted.org/packages/17/e6/c4ed2da5ef9182cde1b1f5d0051a986e76339d71720ec1a00be0b49275ad/pyzmq-27.0.2-cp312-abi3-manylinux_2_26_aarch64.manylinux_2_28_aarch64.whl", hash = "sha256:56d7de7bf73165b90bd25a8668659ccb134dd28449116bf3c7e9bab5cf8a8ec9", size = 652670, upload-time = "2025-08-21T04:21:30.71Z" },
    { url = "https://files.pythonhosted.org/packages/0e/66/d781ab0636570d32c745c4e389b1c6b713115905cca69ab6233508622edd/pyzmq-27.0.2-cp312-abi3-manylinux_2_26_x86_64.manylinux_2_28_x86_64.whl", hash = "sha256:340e7cddc32f147c6c00d116a3f284ab07ee63dbd26c52be13b590520434533c", size = 840581, upload-time = "2025-08-21T04:21:32.008Z" },
    { url = "https://files.pythonhosted.org/packages/a6/df/f24790caf565d72544f5c8d8500960b9562c1dc848d6f22f3c7e122e73d4/pyzmq-27.0.2-cp312-abi3-musllinux_1_2_aarch64.whl", hash = "sha256:ba95693f9df8bb4a9826464fb0fe89033936f35fd4a8ff1edff09a473570afa0", size = 1641931, upload-time = "2025-08-21T04:21:33.371Z" },
    { url = "https://files.pythonhosted.org/packages/65/65/77d27b19fc5e845367f9100db90b9fce924f611b14770db480615944c9c9/pyzmq-27.0.2-cp312-abi3-musllinux_1_2_i686.whl", hash = "sha256:ca42a6ce2d697537da34f77a1960d21476c6a4af3e539eddb2b114c3cf65a78c", size = 2021226, upload-time = "2025-08-21T04:21:35.301Z" },
    { url = "https://files.pythonhosted.org/packages/5b/65/1ed14421ba27a4207fa694772003a311d1142b7f543179e4d1099b7eb746/pyzmq-27.0.2-cp312-abi3-musllinux_1_2_x86_64.whl", hash = "sha256:3e44e665d78a07214b2772ccbd4b9bcc6d848d7895f1b2d7653f047b6318a4f6", size = 1878047, upload-time = "2025-08-21T04:21:36.749Z" },
    { url = "https://files.pythonhosted.org/packages/dd/dc/e578549b89b40dc78a387ec471c2a360766690c0a045cd8d1877d401012d/pyzmq-27.0.2-cp312-abi3-win32.whl", hash = "sha256:272d772d116615397d2be2b1417b3b8c8bc8671f93728c2f2c25002a4530e8f6", size = 558757, upload-time = "2025-08-21T04:21:38.2Z" },
    { url = "https://files.pythonhosted.org/packages/b5/89/06600980aefcc535c758414da969f37a5194ea4cdb73b745223f6af3acfb/pyzmq-27.0.2-cp312-abi3-win_amd64.whl", hash = "sha256:734be4f44efba0aa69bf5f015ed13eb69ff29bf0d17ea1e21588b095a3147b8e", size = 619281, upload-time = "2025-08-21T04:21:39.909Z" },
    { url = "https://files.pythonhosted.org/packages/30/84/df8a5c089552d17c9941d1aea4314b606edf1b1622361dae89aacedc6467/pyzmq-27.0.2-cp312-abi3-win_arm64.whl", hash = "sha256:41f0bd56d9279392810950feb2785a419c2920bbf007fdaaa7f4a07332ae492d", size = 552680, upload-time = "2025-08-21T04:21:41.571Z" },
    { url = "https://files.pythonhosted.org/packages/b4/7b/b79e976508517ab80dc800f7021ef1fb602a6d55e4caa2d47fb3dca5d8b6/pyzmq-27.0.2-cp313-cp313-android_24_arm64_v8a.whl", hash = "sha256:7f01118133427cd7f34ee133b5098e2af5f70303fa7519785c007bca5aa6f96a", size = 1122259, upload-time = "2025-08-21T04:21:43.063Z" },
    { url = "https://files.pythonhosted.org/packages/2b/1c/777217b9940ebcb7e71c924184ca5f31e410580a58d9fd93798589f0d31c/pyzmq-27.0.2-cp313-cp313-android_24_x86_64.whl", hash = "sha256:e4b860edf6379a7234ccbb19b4ed2c57e3ff569c3414fadfb49ae72b61a8ef07", size = 1156113, upload-time = "2025-08-21T04:21:44.566Z" },
    { url = "https://files.pythonhosted.org/packages/59/7d/654657a4c6435f41538182e71b61eac386a789a2bbb6f30171915253a9a7/pyzmq-27.0.2-cp313-cp313t-macosx_10_15_universal2.whl", hash = "sha256:cb77923ea163156da14295c941930bd525df0d29c96c1ec2fe3c3806b1e17cb3", size = 1341437, upload-time = "2025-08-21T04:21:46.019Z" },
    { url = "https://files.pythonhosted.org/packages/20/a0/5ed7710037f9c096017adc748bcb1698674a2d297f8b9422d38816f7b56a/pyzmq-27.0.2-cp313-cp313t-manylinux2014_i686.manylinux_2_17_i686.whl", hash = "sha256:61678b7407b04df8f9423f188156355dc94d0fb52d360ae79d02ed7e0d431eea", size = 897888, upload-time = "2025-08-21T04:21:47.362Z" },
    { url = "https://files.pythonhosted.org/packages/2c/8a/6e4699a60931c17e7406641d201d7f2c121e2a38979bc83226a6d8f1ba32/pyzmq-27.0.2-cp313-cp313t-manylinux_2_26_aarch64.manylinux_2_28_aarch64.whl", hash = "sha256:e3c824b70925963bdc8e39a642672c15ffaa67e7d4b491f64662dd56d6271263", size = 660727, upload-time = "2025-08-21T04:21:48.734Z" },
    { url = "https://files.pythonhosted.org/packages/7b/d8/d761e438c186451bd89ce63a665cde5690c084b61cd8f5d7b51e966e875a/pyzmq-27.0.2-cp313-cp313t-manylinux_2_26_x86_64.manylinux_2_28_x86_64.whl", hash = "sha256:c4833e02fcf2751975457be1dfa2f744d4d09901a8cc106acaa519d868232175", size = 848136, upload-time = "2025-08-21T04:21:50.416Z" },
    { url = "https://files.pythonhosted.org/packages/43/f1/a0f31684efdf3eb92f46b7dd2117e752208115e89d278f8ca5f413c5bb85/pyzmq-27.0.2-cp313-cp313t-musllinux_1_2_aarch64.whl", hash = "sha256:b18045668d09cf0faa44918af2a67f0dbbef738c96f61c2f1b975b1ddb92ccfc", size = 1650402, upload-time = "2025-08-21T04:21:52.235Z" },
    { url = "https://files.pythonhosted.org/packages/41/fd/0d7f2a1732812df02c85002770da4a7864c79b210084bcdab01ea57e8d92/pyzmq-27.0.2-cp313-cp313t-musllinux_1_2_i686.whl", hash = "sha256:bbbb7e2f3ac5a22901324e7b086f398b8e16d343879a77b15ca3312e8cd8e6d5", size = 2024587, upload-time = "2025-08-21T04:21:54.07Z" },
    { url = "https://files.pythonhosted.org/packages/f1/73/358be69e279a382dd09e46dda29df8446365cddee4f79ef214e71e5b2b5a/pyzmq-27.0.2-cp313-cp313t-musllinux_1_2_x86_64.whl", hash = "sha256:b751914a73604d40d88a061bab042a11d4511b3ddbb7624cd83c39c8a498564c", size = 1885493, upload-time = "2025-08-21T04:21:55.588Z" },
    { url = "https://files.pythonhosted.org/packages/c5/7b/e9951ad53b3dfed8cfb4c2cfd6e0097c9b454e5c0d0e6df5f2b60d7c8c3d/pyzmq-27.0.2-cp313-cp313t-win32.whl", hash = "sha256:3e8f833dd82af11db5321c414638045c70f61009f72dd61c88db4a713c1fb1d2", size = 574934, upload-time = "2025-08-21T04:21:57.52Z" },
    { url = "https://files.pythonhosted.org/packages/55/33/1a7fc3a92f2124a63e6e2a6afa0af471a5c0c713e776b476d4eda5111b13/pyzmq-27.0.2-cp313-cp313t-win_amd64.whl", hash = "sha256:5b45153cb8eadcab14139970643a84f7a7b08dda541fbc1f6f4855c49334b549", size = 640932, upload-time = "2025-08-21T04:21:59.527Z" },
    { url = "https://files.pythonhosted.org/packages/2a/52/2598a94ac251a7c83f3887866225eea1952b0d4463a68df5032eb00ff052/pyzmq-27.0.2-cp313-cp313t-win_arm64.whl", hash = "sha256:86898f5c9730df23427c1ee0097d8aa41aa5f89539a79e48cd0d2c22d059f1b7", size = 561315, upload-time = "2025-08-21T04:22:01.295Z" },
    { url = "https://files.pythonhosted.org/packages/42/7d/10ef02ea36590b29d48ef88eb0831f0af3eb240cccca2752556faec55f59/pyzmq-27.0.2-cp314-cp314t-macosx_10_15_universal2.whl", hash = "sha256:d2b4b261dce10762be5c116b6ad1f267a9429765b493c454f049f33791dd8b8a", size = 1341463, upload-time = "2025-08-21T04:22:02.712Z" },
    { url = "https://files.pythonhosted.org/packages/94/36/115d18dade9a3d4d3d08dd8bfe5459561b8e02815f99df040555fdd7768e/pyzmq-27.0.2-cp314-cp314t-manylinux2014_i686.manylinux_2_17_i686.whl", hash = "sha256:4e4d88b6cff156fed468903006b24bbd85322612f9c2f7b96e72d5016fd3f543", size = 897840, upload-time = "2025-08-21T04:22:04.845Z" },
    { url = "https://files.pythonhosted.org/packages/39/66/083b37839b95c386a95f1537bb41bdbf0c002b7c55b75ee737949cecb11f/pyzmq-27.0.2-cp314-cp314t-manylinux_2_26_aarch64.manylinux_2_28_aarch64.whl", hash = "sha256:8426c0ebbc11ed8416a6e9409c194142d677c2c5c688595f2743664e356d9e9b", size = 660704, upload-time = "2025-08-21T04:22:06.389Z" },
    { url = "https://files.pythonhosted.org/packages/76/5a/196ab46e549ba35bf3268f575e10cfac0dc86b78dcaa7a3e36407ecda752/pyzmq-27.0.2-cp314-cp314t-manylinux_2_26_x86_64.manylinux_2_28_x86_64.whl", hash = "sha256:565bee96a155fe6452caed5fb5f60c9862038e6b51a59f4f632562081cdb4004", size = 848037, upload-time = "2025-08-21T04:22:07.817Z" },
    { url = "https://files.pythonhosted.org/packages/70/ea/a27b9eb44b2e615a9ecb8510ebb023cc1d2d251181e4a1e50366bfbf94d6/pyzmq-27.0.2-cp314-cp314t-musllinux_1_2_aarch64.whl", hash = "sha256:5de735c745ca5cefe9c2d1547d8f28cfe1b1926aecb7483ab1102fd0a746c093", size = 1650278, upload-time = "2025-08-21T04:22:09.269Z" },
    { url = "https://files.pythonhosted.org/packages/62/ac/3e9af036bfaf718ab5e69ded8f6332da392c5450ad43e8e3ca66797f145a/pyzmq-27.0.2-cp314-cp314t-musllinux_1_2_i686.whl", hash = "sha256:ea4f498f8115fd90d7bf03a3e83ae3e9898e43362f8e8e8faec93597206e15cc", size = 2024504, upload-time = "2025-08-21T04:22:10.778Z" },
    { url = "https://files.pythonhosted.org/packages/ae/e9/3202d31788df8ebaa176b23d846335eb9c768d8b43c0506bbd6265ad36a0/pyzmq-27.0.2-cp314-cp314t-musllinux_1_2_x86_64.whl", hash = "sha256:d00e81cb0afd672915257a3927124ee2ad117ace3c256d39cd97ca3f190152ad", size = 1885381, upload-time = "2025-08-21T04:22:12.718Z" },
    { url = "https://files.pythonhosted.org/packages/4b/ed/42de80b7ab4e8fcf13376f81206cf8041740672ac1fd2e1c598d63f595bf/pyzmq-27.0.2-cp314-cp314t-win32.whl", hash = "sha256:0f6e9b00d81b58f859fffc112365d50413954e02aefe36c5b4c8fb4af79f8cc3", size = 587526, upload-time = "2025-08-21T04:22:14.18Z" },
    { url = "https://files.pythonhosted.org/packages/ed/c8/8f3c72d6f0bfbf090aa5e283576073ca5c59839b85a5cc8c66ddb9b59801/pyzmq-27.0.2-cp314-cp314t-win_amd64.whl", hash = "sha256:2e73cf3b127a437fef4100eb3ac2ebe6b49e655bb721329f667f59eca0a26221", size = 661368, upload-time = "2025-08-21T04:22:15.677Z" },
    { url = "https://files.pythonhosted.org/packages/69/a4/7ee652ea1c77d872f5d99ed937fa8bbd1f6f4b7a39a6d3a0076c286e0c3e/pyzmq-27.0.2-cp314-cp314t-win_arm64.whl", hash = "sha256:4108785f2e5ac865d06f678a07a1901e3465611356df21a545eeea8b45f56265", size = 574901, upload-time = "2025-08-21T04:22:17.423Z" },
]

[[package]]
name = "referencing"
version = "0.36.2"
source = { registry = "https://pypi.org/simple" }
dependencies = [
    { name = "attrs" },
    { name = "rpds-py" },
    { name = "typing-extensions", marker = "python_full_version < '3.13'" },
]
sdist = { url = "https://files.pythonhosted.org/packages/2f/db/98b5c277be99dd18bfd91dd04e1b759cad18d1a338188c936e92f921c7e2/referencing-0.36.2.tar.gz", hash = "sha256:df2e89862cd09deabbdba16944cc3f10feb6b3e6f18e902f7cc25609a34775aa", size = 74744, upload-time = "2025-01-25T08:48:16.138Z" }
wheels = [
    { url = "https://files.pythonhosted.org/packages/c1/b1/3baf80dc6d2b7bc27a95a67752d0208e410351e3feb4eb78de5f77454d8d/referencing-0.36.2-py3-none-any.whl", hash = "sha256:e8699adbbf8b5c7de96d8ffa0eb5c158b3beafce084968e2ea8bb08c6794dcd0", size = 26775, upload-time = "2025-01-25T08:48:14.241Z" },
]

[[package]]
name = "requests"
version = "2.32.5"
source = { registry = "https://pypi.org/simple" }
dependencies = [
    { name = "certifi" },
    { name = "charset-normalizer" },
    { name = "idna" },
    { name = "urllib3" },
]
sdist = { url = "https://files.pythonhosted.org/packages/c9/74/b3ff8e6c8446842c3f5c837e9c3dfcfe2018ea6ecef224c710c85ef728f4/requests-2.32.5.tar.gz", hash = "sha256:dbba0bac56e100853db0ea71b82b4dfd5fe2bf6d3754a8893c3af500cec7d7cf", size = 134517, upload-time = "2025-08-18T20:46:02.573Z" }
wheels = [
    { url = "https://files.pythonhosted.org/packages/1e/db/4254e3eabe8020b458f1a747140d32277ec7a271daf1d235b70dc0b4e6e3/requests-2.32.5-py3-none-any.whl", hash = "sha256:2462f94637a34fd532264295e186976db0f5d453d1cdd31473c85a6a161affb6", size = 64738, upload-time = "2025-08-18T20:46:00.542Z" },
]

[[package]]
name = "rich"
version = "14.1.0"
source = { registry = "https://pypi.org/simple" }
dependencies = [
    { name = "markdown-it-py" },
    { name = "pygments" },
]
sdist = { url = "https://files.pythonhosted.org/packages/fe/75/af448d8e52bf1d8fa6a9d089ca6c07ff4453d86c65c145d0a300bb073b9b/rich-14.1.0.tar.gz", hash = "sha256:e497a48b844b0320d45007cdebfeaeed8db2a4f4bcf49f15e455cfc4af11eaa8", size = 224441, upload-time = "2025-07-25T07:32:58.125Z" }
wheels = [
    { url = "https://files.pythonhosted.org/packages/e3/30/3c4d035596d3cf444529e0b2953ad0466f6049528a879d27534700580395/rich-14.1.0-py3-none-any.whl", hash = "sha256:536f5f1785986d6dbdea3c75205c473f970777b4a0d6c6dd1b696aa05a3fa04f", size = 243368, upload-time = "2025-07-25T07:32:56.73Z" },
]

[[package]]
name = "rpds-py"
version = "0.27.1"
source = { registry = "https://pypi.org/simple" }
sdist = { url = "https://files.pythonhosted.org/packages/e9/dd/2c0cbe774744272b0ae725f44032c77bdcab6e8bcf544bffa3b6e70c8dba/rpds_py-0.27.1.tar.gz", hash = "sha256:26a1c73171d10b7acccbded82bf6a586ab8203601e565badc74bbbf8bc5a10f8", size = 27479, upload-time = "2025-08-27T12:16:36.024Z" }
wheels = [
    { url = "https://files.pythonhosted.org/packages/bd/fe/38de28dee5df58b8198c743fe2bea0c785c6d40941b9950bac4cdb71a014/rpds_py-0.27.1-cp312-cp312-macosx_10_12_x86_64.whl", hash = "sha256:ae2775c1973e3c30316892737b91f9283f9908e3cc7625b9331271eaaed7dc90", size = 361887, upload-time = "2025-08-27T12:13:10.233Z" },
    { url = "https://files.pythonhosted.org/packages/7c/9a/4b6c7eedc7dd90986bf0fab6ea2a091ec11c01b15f8ba0a14d3f80450468/rpds_py-0.27.1-cp312-cp312-macosx_11_0_arm64.whl", hash = "sha256:2643400120f55c8a96f7c9d858f7be0c88d383cd4653ae2cf0d0c88f668073e5", size = 345795, upload-time = "2025-08-27T12:13:11.65Z" },
    { url = "https://files.pythonhosted.org/packages/6f/0e/e650e1b81922847a09cca820237b0edee69416a01268b7754d506ade11ad/rpds_py-0.27.1-cp312-cp312-manylinux_2_17_aarch64.manylinux2014_aarch64.whl", hash = "sha256:16323f674c089b0360674a4abd28d5042947d54ba620f72514d69be4ff64845e", size = 385121, upload-time = "2025-08-27T12:13:13.008Z" },
    { url = "https://files.pythonhosted.org/packages/1b/ea/b306067a712988e2bff00dcc7c8f31d26c29b6d5931b461aa4b60a013e33/rpds_py-0.27.1-cp312-cp312-manylinux_2_17_armv7l.manylinux2014_armv7l.whl", hash = "sha256:9a1f4814b65eacac94a00fc9a526e3fdafd78e439469644032032d0d63de4881", size = 398976, upload-time = "2025-08-27T12:13:14.368Z" },
    { url = "https://files.pythonhosted.org/packages/2c/0a/26dc43c8840cb8fe239fe12dbc8d8de40f2365e838f3d395835dde72f0e5/rpds_py-0.27.1-cp312-cp312-manylinux_2_17_ppc64le.manylinux2014_ppc64le.whl", hash = "sha256:7ba32c16b064267b22f1850a34051121d423b6f7338a12b9459550eb2096e7ec", size = 525953, upload-time = "2025-08-27T12:13:15.774Z" },
    { url = "https://files.pythonhosted.org/packages/22/14/c85e8127b573aaf3a0cbd7fbb8c9c99e735a4a02180c84da2a463b766e9e/rpds_py-0.27.1-cp312-cp312-manylinux_2_17_s390x.manylinux2014_s390x.whl", hash = "sha256:e5c20f33fd10485b80f65e800bbe5f6785af510b9f4056c5a3c612ebc83ba6cb", size = 407915, upload-time = "2025-08-27T12:13:17.379Z" },
    { url = "https://files.pythonhosted.org/packages/ed/7b/8f4fee9ba1fb5ec856eb22d725a4efa3deb47f769597c809e03578b0f9d9/rpds_py-0.27.1-cp312-cp312-manylinux_2_17_x86_64.manylinux2014_x86_64.whl", hash = "sha256:466bfe65bd932da36ff279ddd92de56b042f2266d752719beb97b08526268ec5", size = 386883, upload-time = "2025-08-27T12:13:18.704Z" },
    { url = "https://files.pythonhosted.org/packages/86/47/28fa6d60f8b74fcdceba81b272f8d9836ac0340570f68f5df6b41838547b/rpds_py-0.27.1-cp312-cp312-manylinux_2_31_riscv64.whl", hash = "sha256:41e532bbdcb57c92ba3be62c42e9f096431b4cf478da9bc3bc6ce5c38ab7ba7a", size = 405699, upload-time = "2025-08-27T12:13:20.089Z" },
    { url = "https://files.pythonhosted.org/packages/d0/fd/c5987b5e054548df56953a21fe2ebed51fc1ec7c8f24fd41c067b68c4a0a/rpds_py-0.27.1-cp312-cp312-manylinux_2_5_i686.manylinux1_i686.whl", hash = "sha256:f149826d742b406579466283769a8ea448eed82a789af0ed17b0cd5770433444", size = 423713, upload-time = "2025-08-27T12:13:21.436Z" },
    { url = "https://files.pythonhosted.org/packages/ac/ba/3c4978b54a73ed19a7d74531be37a8bcc542d917c770e14d372b8daea186/rpds_py-0.27.1-cp312-cp312-musllinux_1_2_aarch64.whl", hash = "sha256:80c60cfb5310677bd67cb1e85a1e8eb52e12529545441b43e6f14d90b878775a", size = 562324, upload-time = "2025-08-27T12:13:22.789Z" },
    { url = "https://files.pythonhosted.org/packages/b5/6c/6943a91768fec16db09a42b08644b960cff540c66aab89b74be6d4a144ba/rpds_py-0.27.1-cp312-cp312-musllinux_1_2_i686.whl", hash = "sha256:7ee6521b9baf06085f62ba9c7a3e5becffbc32480d2f1b351559c001c38ce4c1", size = 593646, upload-time = "2025-08-27T12:13:24.122Z" },
    { url = "https://files.pythonhosted.org/packages/11/73/9d7a8f4be5f4396f011a6bb7a19fe26303a0dac9064462f5651ced2f572f/rpds_py-0.27.1-cp312-cp312-musllinux_1_2_x86_64.whl", hash = "sha256:a512c8263249a9d68cac08b05dd59d2b3f2061d99b322813cbcc14c3c7421998", size = 558137, upload-time = "2025-08-27T12:13:25.557Z" },
    { url = "https://files.pythonhosted.org/packages/6e/96/6772cbfa0e2485bcceef8071de7821f81aeac8bb45fbfd5542a3e8108165/rpds_py-0.27.1-cp312-cp312-win32.whl", hash = "sha256:819064fa048ba01b6dadc5116f3ac48610435ac9a0058bbde98e569f9e785c39", size = 221343, upload-time = "2025-08-27T12:13:26.967Z" },
    { url = "https://files.pythonhosted.org/packages/67/b6/c82f0faa9af1c6a64669f73a17ee0eeef25aff30bb9a1c318509efe45d84/rpds_py-0.27.1-cp312-cp312-win_amd64.whl", hash = "sha256:d9199717881f13c32c4046a15f024971a3b78ad4ea029e8da6b86e5aa9cf4594", size = 232497, upload-time = "2025-08-27T12:13:28.326Z" },
    { url = "https://files.pythonhosted.org/packages/e1/96/2817b44bd2ed11aebacc9251da03689d56109b9aba5e311297b6902136e2/rpds_py-0.27.1-cp312-cp312-win_arm64.whl", hash = "sha256:33aa65b97826a0e885ef6e278fbd934e98cdcfed80b63946025f01e2f5b29502", size = 222790, upload-time = "2025-08-27T12:13:29.71Z" },
    { url = "https://files.pythonhosted.org/packages/cc/77/610aeee8d41e39080c7e14afa5387138e3c9fa9756ab893d09d99e7d8e98/rpds_py-0.27.1-cp313-cp313-macosx_10_12_x86_64.whl", hash = "sha256:e4b9fcfbc021633863a37e92571d6f91851fa656f0180246e84cbd8b3f6b329b", size = 361741, upload-time = "2025-08-27T12:13:31.039Z" },
    { url = "https://files.pythonhosted.org/packages/3a/fc/c43765f201c6a1c60be2043cbdb664013def52460a4c7adace89d6682bf4/rpds_py-0.27.1-cp313-cp313-macosx_11_0_arm64.whl", hash = "sha256:1441811a96eadca93c517d08df75de45e5ffe68aa3089924f963c782c4b898cf", size = 345574, upload-time = "2025-08-27T12:13:32.902Z" },
    { url = "https://files.pythonhosted.org/packages/20/42/ee2b2ca114294cd9847d0ef9c26d2b0851b2e7e00bf14cc4c0b581df0fc3/rpds_py-0.27.1-cp313-cp313-manylinux_2_17_aarch64.manylinux2014_aarch64.whl", hash = "sha256:55266dafa22e672f5a4f65019015f90336ed31c6383bd53f5e7826d21a0e0b83", size = 385051, upload-time = "2025-08-27T12:13:34.228Z" },
    { url = "https://files.pythonhosted.org/packages/fd/e8/1e430fe311e4799e02e2d1af7c765f024e95e17d651612425b226705f910/rpds_py-0.27.1-cp313-cp313-manylinux_2_17_armv7l.manylinux2014_armv7l.whl", hash = "sha256:d78827d7ac08627ea2c8e02c9e5b41180ea5ea1f747e9db0915e3adf36b62dcf", size = 398395, upload-time = "2025-08-27T12:13:36.132Z" },
    { url = "https://files.pythonhosted.org/packages/82/95/9dc227d441ff2670651c27a739acb2535ccaf8b351a88d78c088965e5996/rpds_py-0.27.1-cp313-cp313-manylinux_2_17_ppc64le.manylinux2014_ppc64le.whl", hash = "sha256:ae92443798a40a92dc5f0b01d8a7c93adde0c4dc965310a29ae7c64d72b9fad2", size = 524334, upload-time = "2025-08-27T12:13:37.562Z" },
    { url = "https://files.pythonhosted.org/packages/87/01/a670c232f401d9ad461d9a332aa4080cd3cb1d1df18213dbd0d2a6a7ab51/rpds_py-0.27.1-cp313-cp313-manylinux_2_17_s390x.manylinux2014_s390x.whl", hash = "sha256:c46c9dd2403b66a2a3b9720ec4b74d4ab49d4fabf9f03dfdce2d42af913fe8d0", size = 407691, upload-time = "2025-08-27T12:13:38.94Z" },
    { url = "https://files.pythonhosted.org/packages/03/36/0a14aebbaa26fe7fab4780c76f2239e76cc95a0090bdb25e31d95c492fcd/rpds_py-0.27.1-cp313-cp313-manylinux_2_17_x86_64.manylinux2014_x86_64.whl", hash = "sha256:2efe4eb1d01b7f5f1939f4ef30ecea6c6b3521eec451fb93191bf84b2a522418", size = 386868, upload-time = "2025-08-27T12:13:40.192Z" },
    { url = "https://files.pythonhosted.org/packages/3b/03/8c897fb8b5347ff6c1cc31239b9611c5bf79d78c984430887a353e1409a1/rpds_py-0.27.1-cp313-cp313-manylinux_2_31_riscv64.whl", hash = "sha256:15d3b4d83582d10c601f481eca29c3f138d44c92187d197aff663a269197c02d", size = 405469, upload-time = "2025-08-27T12:13:41.496Z" },
    { url = "https://files.pythonhosted.org/packages/da/07/88c60edc2df74850d496d78a1fdcdc7b54360a7f610a4d50008309d41b94/rpds_py-0.27.1-cp313-cp313-manylinux_2_5_i686.manylinux1_i686.whl", hash = "sha256:4ed2e16abbc982a169d30d1a420274a709949e2cbdef119fe2ec9d870b42f274", size = 422125, upload-time = "2025-08-27T12:13:42.802Z" },
    { url = "https://files.pythonhosted.org/packages/6b/86/5f4c707603e41b05f191a749984f390dabcbc467cf833769b47bf14ba04f/rpds_py-0.27.1-cp313-cp313-musllinux_1_2_aarch64.whl", hash = "sha256:a75f305c9b013289121ec0f1181931975df78738cdf650093e6b86d74aa7d8dd", size = 562341, upload-time = "2025-08-27T12:13:44.472Z" },
    { url = "https://files.pythonhosted.org/packages/b2/92/3c0cb2492094e3cd9baf9e49bbb7befeceb584ea0c1a8b5939dca4da12e5/rpds_py-0.27.1-cp313-cp313-musllinux_1_2_i686.whl", hash = "sha256:67ce7620704745881a3d4b0ada80ab4d99df390838839921f99e63c474f82cf2", size = 592511, upload-time = "2025-08-27T12:13:45.898Z" },
    { url = "https://files.pythonhosted.org/packages/10/bb/82e64fbb0047c46a168faa28d0d45a7851cd0582f850b966811d30f67ad8/rpds_py-0.27.1-cp313-cp313-musllinux_1_2_x86_64.whl", hash = "sha256:9d992ac10eb86d9b6f369647b6a3f412fc0075cfd5d799530e84d335e440a002", size = 557736, upload-time = "2025-08-27T12:13:47.408Z" },
    { url = "https://files.pythonhosted.org/packages/00/95/3c863973d409210da7fb41958172c6b7dbe7fc34e04d3cc1f10bb85e979f/rpds_py-0.27.1-cp313-cp313-win32.whl", hash = "sha256:4f75e4bd8ab8db624e02c8e2fc4063021b58becdbe6df793a8111d9343aec1e3", size = 221462, upload-time = "2025-08-27T12:13:48.742Z" },
    { url = "https://files.pythonhosted.org/packages/ce/2c/5867b14a81dc217b56d95a9f2a40fdbc56a1ab0181b80132beeecbd4b2d6/rpds_py-0.27.1-cp313-cp313-win_amd64.whl", hash = "sha256:f9025faafc62ed0b75a53e541895ca272815bec18abe2249ff6501c8f2e12b83", size = 232034, upload-time = "2025-08-27T12:13:50.11Z" },
    { url = "https://files.pythonhosted.org/packages/c7/78/3958f3f018c01923823f1e47f1cc338e398814b92d83cd278364446fac66/rpds_py-0.27.1-cp313-cp313-win_arm64.whl", hash = "sha256:ed10dc32829e7d222b7d3b93136d25a406ba9788f6a7ebf6809092da1f4d279d", size = 222392, upload-time = "2025-08-27T12:13:52.587Z" },
    { url = "https://files.pythonhosted.org/packages/01/76/1cdf1f91aed5c3a7bf2eba1f1c4e4d6f57832d73003919a20118870ea659/rpds_py-0.27.1-cp313-cp313t-macosx_10_12_x86_64.whl", hash = "sha256:92022bbbad0d4426e616815b16bc4127f83c9a74940e1ccf3cfe0b387aba0228", size = 358355, upload-time = "2025-08-27T12:13:54.012Z" },
    { url = "https://files.pythonhosted.org/packages/c3/6f/bf142541229374287604caf3bb2a4ae17f0a580798fd72d3b009b532db4e/rpds_py-0.27.1-cp313-cp313t-macosx_11_0_arm64.whl", hash = "sha256:47162fdab9407ec3f160805ac3e154df042e577dd53341745fc7fb3f625e6d92", size = 342138, upload-time = "2025-08-27T12:13:55.791Z" },
    { url = "https://files.pythonhosted.org/packages/1a/77/355b1c041d6be40886c44ff5e798b4e2769e497b790f0f7fd1e78d17e9a8/rpds_py-0.27.1-cp313-cp313t-manylinux_2_17_aarch64.manylinux2014_aarch64.whl", hash = "sha256:fb89bec23fddc489e5d78b550a7b773557c9ab58b7946154a10a6f7a214a48b2", size = 380247, upload-time = "2025-08-27T12:13:57.683Z" },
    { url = "https://files.pythonhosted.org/packages/d6/a4/d9cef5c3946ea271ce2243c51481971cd6e34f21925af2783dd17b26e815/rpds_py-0.27.1-cp313-cp313t-manylinux_2_17_armv7l.manylinux2014_armv7l.whl", hash = "sha256:e48af21883ded2b3e9eb48cb7880ad8598b31ab752ff3be6457001d78f416723", size = 390699, upload-time = "2025-08-27T12:13:59.137Z" },
    { url = "https://files.pythonhosted.org/packages/3a/06/005106a7b8c6c1a7e91b73169e49870f4af5256119d34a361ae5240a0c1d/rpds_py-0.27.1-cp313-cp313t-manylinux_2_17_ppc64le.manylinux2014_ppc64le.whl", hash = "sha256:6f5b7bd8e219ed50299e58551a410b64daafb5017d54bbe822e003856f06a802", size = 521852, upload-time = "2025-08-27T12:14:00.583Z" },
    { url = "https://files.pythonhosted.org/packages/e5/3e/50fb1dac0948e17a02eb05c24510a8fe12d5ce8561c6b7b7d1339ab7ab9c/rpds_py-0.27.1-cp313-cp313t-manylinux_2_17_s390x.manylinux2014_s390x.whl", hash = "sha256:08f1e20bccf73b08d12d804d6e1c22ca5530e71659e6673bce31a6bb71c1e73f", size = 402582, upload-time = "2025-08-27T12:14:02.034Z" },
    { url = "https://files.pythonhosted.org/packages/cb/b0/f4e224090dc5b0ec15f31a02d746ab24101dd430847c4d99123798661bfc/rpds_py-0.27.1-cp313-cp313t-manylinux_2_17_x86_64.manylinux2014_x86_64.whl", hash = "sha256:0dc5dceeaefcc96dc192e3a80bbe1d6c410c469e97bdd47494a7d930987f18b2", size = 384126, upload-time = "2025-08-27T12:14:03.437Z" },
    { url = "https://files.pythonhosted.org/packages/54/77/ac339d5f82b6afff1df8f0fe0d2145cc827992cb5f8eeb90fc9f31ef7a63/rpds_py-0.27.1-cp313-cp313t-manylinux_2_31_riscv64.whl", hash = "sha256:d76f9cc8665acdc0c9177043746775aa7babbf479b5520b78ae4002d889f5c21", size = 399486, upload-time = "2025-08-27T12:14:05.443Z" },
    { url = "https://files.pythonhosted.org/packages/d6/29/3e1c255eee6ac358c056a57d6d6869baa00a62fa32eea5ee0632039c50a3/rpds_py-0.27.1-cp313-cp313t-manylinux_2_5_i686.manylinux1_i686.whl", hash = "sha256:134fae0e36022edad8290a6661edf40c023562964efea0cc0ec7f5d392d2aaef", size = 414832, upload-time = "2025-08-27T12:14:06.902Z" },
    { url = "https://files.pythonhosted.org/packages/3f/db/6d498b844342deb3fa1d030598db93937a9964fcf5cb4da4feb5f17be34b/rpds_py-0.27.1-cp313-cp313t-musllinux_1_2_aarch64.whl", hash = "sha256:eb11a4f1b2b63337cfd3b4d110af778a59aae51c81d195768e353d8b52f88081", size = 557249, upload-time = "2025-08-27T12:14:08.37Z" },
    { url = "https://files.pythonhosted.org/packages/60/f3/690dd38e2310b6f68858a331399b4d6dbb9132c3e8ef8b4333b96caf403d/rpds_py-0.27.1-cp313-cp313t-musllinux_1_2_i686.whl", hash = "sha256:13e608ac9f50a0ed4faec0e90ece76ae33b34c0e8656e3dceb9a7db994c692cd", size = 587356, upload-time = "2025-08-27T12:14:10.034Z" },
    { url = "https://files.pythonhosted.org/packages/86/e3/84507781cccd0145f35b1dc32c72675200c5ce8d5b30f813e49424ef68fc/rpds_py-0.27.1-cp313-cp313t-musllinux_1_2_x86_64.whl", hash = "sha256:dd2135527aa40f061350c3f8f89da2644de26cd73e4de458e79606384f4f68e7", size = 555300, upload-time = "2025-08-27T12:14:11.783Z" },
    { url = "https://files.pythonhosted.org/packages/e5/ee/375469849e6b429b3516206b4580a79e9ef3eb12920ddbd4492b56eaacbe/rpds_py-0.27.1-cp313-cp313t-win32.whl", hash = "sha256:3020724ade63fe320a972e2ffd93b5623227e684315adce194941167fee02688", size = 216714, upload-time = "2025-08-27T12:14:13.629Z" },
    { url = "https://files.pythonhosted.org/packages/21/87/3fc94e47c9bd0742660e84706c311a860dcae4374cf4a03c477e23ce605a/rpds_py-0.27.1-cp313-cp313t-win_amd64.whl", hash = "sha256:8ee50c3e41739886606388ba3ab3ee2aae9f35fb23f833091833255a31740797", size = 228943, upload-time = "2025-08-27T12:14:14.937Z" },
    { url = "https://files.pythonhosted.org/packages/70/36/b6e6066520a07cf029d385de869729a895917b411e777ab1cde878100a1d/rpds_py-0.27.1-cp314-cp314-macosx_10_12_x86_64.whl", hash = "sha256:acb9aafccaae278f449d9c713b64a9e68662e7799dbd5859e2c6b3c67b56d334", size = 362472, upload-time = "2025-08-27T12:14:16.333Z" },
    { url = "https://files.pythonhosted.org/packages/af/07/b4646032e0dcec0df9c73a3bd52f63bc6c5f9cda992f06bd0e73fe3fbebd/rpds_py-0.27.1-cp314-cp314-macosx_11_0_arm64.whl", hash = "sha256:b7fb801aa7f845ddf601c49630deeeccde7ce10065561d92729bfe81bd21fb33", size = 345676, upload-time = "2025-08-27T12:14:17.764Z" },
    { url = "https://files.pythonhosted.org/packages/b0/16/2f1003ee5d0af4bcb13c0cf894957984c32a6751ed7206db2aee7379a55e/rpds_py-0.27.1-cp314-cp314-manylinux_2_17_aarch64.manylinux2014_aarch64.whl", hash = "sha256:fe0dd05afb46597b9a2e11c351e5e4283c741237e7f617ffb3252780cca9336a", size = 385313, upload-time = "2025-08-27T12:14:19.829Z" },
    { url = "https://files.pythonhosted.org/packages/05/cd/7eb6dd7b232e7f2654d03fa07f1414d7dfc980e82ba71e40a7c46fd95484/rpds_py-0.27.1-cp314-cp314-manylinux_2_17_armv7l.manylinux2014_armv7l.whl", hash = "sha256:b6dfb0e058adb12d8b1d1b25f686e94ffa65d9995a5157afe99743bf7369d62b", size = 399080, upload-time = "2025-08-27T12:14:21.531Z" },
    { url = "https://files.pythonhosted.org/packages/20/51/5829afd5000ec1cb60f304711f02572d619040aa3ec033d8226817d1e571/rpds_py-0.27.1-cp314-cp314-manylinux_2_17_ppc64le.manylinux2014_ppc64le.whl", hash = "sha256:ed090ccd235f6fa8bb5861684567f0a83e04f52dfc2e5c05f2e4b1309fcf85e7", size = 523868, upload-time = "2025-08-27T12:14:23.485Z" },
    { url = "https://files.pythonhosted.org/packages/05/2c/30eebca20d5db95720ab4d2faec1b5e4c1025c473f703738c371241476a2/rpds_py-0.27.1-cp314-cp314-manylinux_2_17_s390x.manylinux2014_s390x.whl", hash = "sha256:bf876e79763eecf3e7356f157540d6a093cef395b65514f17a356f62af6cc136", size = 408750, upload-time = "2025-08-27T12:14:24.924Z" },
    { url = "https://files.pythonhosted.org/packages/90/1a/cdb5083f043597c4d4276eae4e4c70c55ab5accec078da8611f24575a367/rpds_py-0.27.1-cp314-cp314-manylinux_2_17_x86_64.manylinux2014_x86_64.whl", hash = "sha256:12ed005216a51b1d6e2b02a7bd31885fe317e45897de81d86dcce7d74618ffff", size = 387688, upload-time = "2025-08-27T12:14:27.537Z" },
    { url = "https://files.pythonhosted.org/packages/7c/92/cf786a15320e173f945d205ab31585cc43969743bb1a48b6888f7a2b0a2d/rpds_py-0.27.1-cp314-cp314-manylinux_2_31_riscv64.whl", hash = "sha256:ee4308f409a40e50593c7e3bb8cbe0b4d4c66d1674a316324f0c2f5383b486f9", size = 407225, upload-time = "2025-08-27T12:14:28.981Z" },
    { url = "https://files.pythonhosted.org/packages/33/5c/85ee16df5b65063ef26017bef33096557a4c83fbe56218ac7cd8c235f16d/rpds_py-0.27.1-cp314-cp314-manylinux_2_5_i686.manylinux1_i686.whl", hash = "sha256:0b08d152555acf1f455154d498ca855618c1378ec810646fcd7c76416ac6dc60", size = 423361, upload-time = "2025-08-27T12:14:30.469Z" },
    { url = "https://files.pythonhosted.org/packages/4b/8e/1c2741307fcabd1a334ecf008e92c4f47bb6f848712cf15c923becfe82bb/rpds_py-0.27.1-cp314-cp314-musllinux_1_2_aarch64.whl", hash = "sha256:dce51c828941973a5684d458214d3a36fcd28da3e1875d659388f4f9f12cc33e", size = 562493, upload-time = "2025-08-27T12:14:31.987Z" },
    { url = "https://files.pythonhosted.org/packages/04/03/5159321baae9b2222442a70c1f988cbbd66b9be0675dd3936461269be360/rpds_py-0.27.1-cp314-cp314-musllinux_1_2_i686.whl", hash = "sha256:c1476d6f29eb81aa4151c9a31219b03f1f798dc43d8af1250a870735516a1212", size = 592623, upload-time = "2025-08-27T12:14:33.543Z" },
    { url = "https://files.pythonhosted.org/packages/ff/39/c09fd1ad28b85bc1d4554a8710233c9f4cefd03d7717a1b8fbfd171d1167/rpds_py-0.27.1-cp314-cp314-musllinux_1_2_x86_64.whl", hash = "sha256:3ce0cac322b0d69b63c9cdb895ee1b65805ec9ffad37639f291dd79467bee675", size = 558800, upload-time = "2025-08-27T12:14:35.436Z" },
    { url = "https://files.pythonhosted.org/packages/c5/d6/99228e6bbcf4baa764b18258f519a9035131d91b538d4e0e294313462a98/rpds_py-0.27.1-cp314-cp314-win32.whl", hash = "sha256:dfbfac137d2a3d0725758cd141f878bf4329ba25e34979797c89474a89a8a3a3", size = 221943, upload-time = "2025-08-27T12:14:36.898Z" },
    { url = "https://files.pythonhosted.org/packages/be/07/c802bc6b8e95be83b79bdf23d1aa61d68324cb1006e245d6c58e959e314d/rpds_py-0.27.1-cp314-cp314-win_amd64.whl", hash = "sha256:a6e57b0abfe7cc513450fcf529eb486b6e4d3f8aee83e92eb5f1ef848218d456", size = 233739, upload-time = "2025-08-27T12:14:38.386Z" },
    { url = "https://files.pythonhosted.org/packages/c8/89/3e1b1c16d4c2d547c5717377a8df99aee8099ff050f87c45cb4d5fa70891/rpds_py-0.27.1-cp314-cp314-win_arm64.whl", hash = "sha256:faf8d146f3d476abfee026c4ae3bdd9ca14236ae4e4c310cbd1cf75ba33d24a3", size = 223120, upload-time = "2025-08-27T12:14:39.82Z" },
    { url = "https://files.pythonhosted.org/packages/62/7e/dc7931dc2fa4a6e46b2a4fa744a9fe5c548efd70e0ba74f40b39fa4a8c10/rpds_py-0.27.1-cp314-cp314t-macosx_10_12_x86_64.whl", hash = "sha256:ba81d2b56b6d4911ce735aad0a1d4495e808b8ee4dc58715998741a26874e7c2", size = 358944, upload-time = "2025-08-27T12:14:41.199Z" },
    { url = "https://files.pythonhosted.org/packages/e6/22/4af76ac4e9f336bfb1a5f240d18a33c6b2fcaadb7472ac7680576512b49a/rpds_py-0.27.1-cp314-cp314t-macosx_11_0_arm64.whl", hash = "sha256:84f7d509870098de0e864cad0102711c1e24e9b1a50ee713b65928adb22269e4", size = 342283, upload-time = "2025-08-27T12:14:42.699Z" },
    { url = "https://files.pythonhosted.org/packages/1c/15/2a7c619b3c2272ea9feb9ade67a45c40b3eeb500d503ad4c28c395dc51b4/rpds_py-0.27.1-cp314-cp314t-manylinux_2_17_aarch64.manylinux2014_aarch64.whl", hash = "sha256:a9e960fc78fecd1100539f14132425e1d5fe44ecb9239f8f27f079962021523e", size = 380320, upload-time = "2025-08-27T12:14:44.157Z" },
    { url = "https://files.pythonhosted.org/packages/a2/7d/4c6d243ba4a3057e994bb5bedd01b5c963c12fe38dde707a52acdb3849e7/rpds_py-0.27.1-cp314-cp314t-manylinux_2_17_armv7l.manylinux2014_armv7l.whl", hash = "sha256:62f85b665cedab1a503747617393573995dac4600ff51869d69ad2f39eb5e817", size = 391760, upload-time = "2025-08-27T12:14:45.845Z" },
    { url = "https://files.pythonhosted.org/packages/b4/71/b19401a909b83bcd67f90221330bc1ef11bc486fe4e04c24388d28a618ae/rpds_py-0.27.1-cp314-cp314t-manylinux_2_17_ppc64le.manylinux2014_ppc64le.whl", hash = "sha256:fed467af29776f6556250c9ed85ea5a4dd121ab56a5f8b206e3e7a4c551e48ec", size = 522476, upload-time = "2025-08-27T12:14:47.364Z" },
    { url = "https://files.pythonhosted.org/packages/e4/44/1a3b9715c0455d2e2f0f6df5ee6d6f5afdc423d0773a8a682ed2b43c566c/rpds_py-0.27.1-cp314-cp314t-manylinux_2_17_s390x.manylinux2014_s390x.whl", hash = "sha256:f2729615f9d430af0ae6b36cf042cb55c0936408d543fb691e1a9e36648fd35a", size = 403418, upload-time = "2025-08-27T12:14:49.991Z" },
    { url = "https://files.pythonhosted.org/packages/1c/4b/fb6c4f14984eb56673bc868a66536f53417ddb13ed44b391998100a06a96/rpds_py-0.27.1-cp314-cp314t-manylinux_2_17_x86_64.manylinux2014_x86_64.whl", hash = "sha256:1b207d881a9aef7ba753d69c123a35d96ca7cb808056998f6b9e8747321f03b8", size = 384771, upload-time = "2025-08-27T12:14:52.159Z" },
    { url = "https://files.pythonhosted.org/packages/c0/56/d5265d2d28b7420d7b4d4d85cad8ef891760f5135102e60d5c970b976e41/rpds_py-0.27.1-cp314-cp314t-manylinux_2_31_riscv64.whl", hash = "sha256:639fd5efec029f99b79ae47e5d7e00ad8a773da899b6309f6786ecaf22948c48", size = 400022, upload-time = "2025-08-27T12:14:53.859Z" },
    { url = "https://files.pythonhosted.org/packages/8f/e9/9f5fc70164a569bdd6ed9046486c3568d6926e3a49bdefeeccfb18655875/rpds_py-0.27.1-cp314-cp314t-manylinux_2_5_i686.manylinux1_i686.whl", hash = "sha256:fecc80cb2a90e28af8a9b366edacf33d7a91cbfe4c2c4544ea1246e949cfebeb", size = 416787, upload-time = "2025-08-27T12:14:55.673Z" },
    { url = "https://files.pythonhosted.org/packages/d4/64/56dd03430ba491db943a81dcdef115a985aac5f44f565cd39a00c766d45c/rpds_py-0.27.1-cp314-cp314t-musllinux_1_2_aarch64.whl", hash = "sha256:42a89282d711711d0a62d6f57d81aa43a1368686c45bc1c46b7f079d55692734", size = 557538, upload-time = "2025-08-27T12:14:57.245Z" },
    { url = "https://files.pythonhosted.org/packages/3f/36/92cc885a3129993b1d963a2a42ecf64e6a8e129d2c7cc980dbeba84e55fb/rpds_py-0.27.1-cp314-cp314t-musllinux_1_2_i686.whl", hash = "sha256:cf9931f14223de59551ab9d38ed18d92f14f055a5f78c1d8ad6493f735021bbb", size = 588512, upload-time = "2025-08-27T12:14:58.728Z" },
    { url = "https://files.pythonhosted.org/packages/dd/10/6b283707780a81919f71625351182b4f98932ac89a09023cb61865136244/rpds_py-0.27.1-cp314-cp314t-musllinux_1_2_x86_64.whl", hash = "sha256:f39f58a27cc6e59f432b568ed8429c7e1641324fbe38131de852cd77b2d534b0", size = 555813, upload-time = "2025-08-27T12:15:00.334Z" },
    { url = "https://files.pythonhosted.org/packages/04/2e/30b5ea18c01379da6272a92825dd7e53dc9d15c88a19e97932d35d430ef7/rpds_py-0.27.1-cp314-cp314t-win32.whl", hash = "sha256:d5fa0ee122dc09e23607a28e6d7b150da16c662e66409bbe85230e4c85bb528a", size = 217385, upload-time = "2025-08-27T12:15:01.937Z" },
    { url = "https://files.pythonhosted.org/packages/32/7d/97119da51cb1dd3f2f3c0805f155a3aa4a95fa44fe7d78ae15e69edf4f34/rpds_py-0.27.1-cp314-cp314t-win_amd64.whl", hash = "sha256:6567d2bb951e21232c2f660c24cf3470bb96de56cdcb3f071a83feeaff8a2772", size = 230097, upload-time = "2025-08-27T12:15:03.961Z" },
]

[[package]]
name = "ruff"
version = "0.12.10"
source = { registry = "https://pypi.org/simple" }
sdist = { url = "https://files.pythonhosted.org/packages/3b/eb/8c073deb376e46ae767f4961390d17545e8535921d2f65101720ed8bd434/ruff-0.12.10.tar.gz", hash = "sha256:189ab65149d11ea69a2d775343adf5f49bb2426fc4780f65ee33b423ad2e47f9", size = 5310076, upload-time = "2025-08-21T18:23:22.595Z" }
wheels = [
    { url = "https://files.pythonhosted.org/packages/24/e7/560d049d15585d6c201f9eeacd2fd130def3741323e5ccf123786e0e3c95/ruff-0.12.10-py3-none-linux_armv6l.whl", hash = "sha256:8b593cb0fb55cc8692dac7b06deb29afda78c721c7ccfed22db941201b7b8f7b", size = 11935161, upload-time = "2025-08-21T18:22:26.965Z" },
    { url = "https://files.pythonhosted.org/packages/d1/b0/ad2464922a1113c365d12b8f80ed70fcfb39764288ac77c995156080488d/ruff-0.12.10-py3-none-macosx_10_12_x86_64.whl", hash = "sha256:ebb7333a45d56efc7c110a46a69a1b32365d5c5161e7244aaf3aa20ce62399c1", size = 12660884, upload-time = "2025-08-21T18:22:30.925Z" },
    { url = "https://files.pythonhosted.org/packages/d7/f1/97f509b4108d7bae16c48389f54f005b62ce86712120fd8b2d8e88a7cb49/ruff-0.12.10-py3-none-macosx_11_0_arm64.whl", hash = "sha256:d59e58586829f8e4a9920788f6efba97a13d1fa320b047814e8afede381c6839", size = 11872754, upload-time = "2025-08-21T18:22:34.035Z" },
    { url = "https://files.pythonhosted.org/packages/12/ad/44f606d243f744a75adc432275217296095101f83f966842063d78eee2d3/ruff-0.12.10-py3-none-manylinux_2_17_aarch64.manylinux2014_aarch64.whl", hash = "sha256:822d9677b560f1fdeab69b89d1f444bf5459da4aa04e06e766cf0121771ab844", size = 12092276, upload-time = "2025-08-21T18:22:36.764Z" },
    { url = "https://files.pythonhosted.org/packages/06/1f/ed6c265e199568010197909b25c896d66e4ef2c5e1c3808caf461f6f3579/ruff-0.12.10-py3-none-manylinux_2_17_armv7l.manylinux2014_armv7l.whl", hash = "sha256:37b4a64f4062a50c75019c61c7017ff598cb444984b638511f48539d3a1c98db", size = 11734700, upload-time = "2025-08-21T18:22:39.822Z" },
    { url = "https://files.pythonhosted.org/packages/63/c5/b21cde720f54a1d1db71538c0bc9b73dee4b563a7dd7d2e404914904d7f5/ruff-0.12.10-py3-none-manylinux_2_17_i686.manylinux2014_i686.whl", hash = "sha256:2c6f4064c69d2542029b2a61d39920c85240c39837599d7f2e32e80d36401d6e", size = 13468783, upload-time = "2025-08-21T18:22:42.559Z" },
    { url = "https://files.pythonhosted.org/packages/02/9e/39369e6ac7f2a1848f22fb0b00b690492f20811a1ac5c1fd1d2798329263/ruff-0.12.10-py3-none-manylinux_2_17_ppc64.manylinux2014_ppc64.whl", hash = "sha256:059e863ea3a9ade41407ad71c1de2badfbe01539117f38f763ba42a1206f7559", size = 14436642, upload-time = "2025-08-21T18:22:45.612Z" },
    { url = "https://files.pythonhosted.org/packages/e3/03/5da8cad4b0d5242a936eb203b58318016db44f5c5d351b07e3f5e211bb89/ruff-0.12.10-py3-none-manylinux_2_17_ppc64le.manylinux2014_ppc64le.whl", hash = "sha256:1bef6161e297c68908b7218fa6e0e93e99a286e5ed9653d4be71e687dff101cf", size = 13859107, upload-time = "2025-08-21T18:22:48.886Z" },
    { url = "https://files.pythonhosted.org/packages/19/19/dd7273b69bf7f93a070c9cec9494a94048325ad18fdcf50114f07e6bf417/ruff-0.12.10-py3-none-manylinux_2_17_s390x.manylinux2014_s390x.whl", hash = "sha256:4f1345fbf8fb0531cd722285b5f15af49b2932742fc96b633e883da8d841896b", size = 12886521, upload-time = "2025-08-21T18:22:51.567Z" },
    { url = "https://files.pythonhosted.org/packages/c0/1d/b4207ec35e7babaee62c462769e77457e26eb853fbdc877af29417033333/ruff-0.12.10-py3-none-manylinux_2_17_x86_64.manylinux2014_x86_64.whl", hash = "sha256:1f68433c4fbc63efbfa3ba5db31727db229fa4e61000f452c540474b03de52a9", size = 13097528, upload-time = "2025-08-21T18:22:54.609Z" },
    { url = "https://files.pythonhosted.org/packages/ff/00/58f7b873b21114456e880b75176af3490d7a2836033779ca42f50de3b47a/ruff-0.12.10-py3-none-manylinux_2_31_riscv64.whl", hash = "sha256:141ce3d88803c625257b8a6debf4a0473eb6eed9643a6189b68838b43e78165a", size = 13080443, upload-time = "2025-08-21T18:22:57.413Z" },
    { url = "https://files.pythonhosted.org/packages/12/8c/9e6660007fb10189ccb78a02b41691288038e51e4788bf49b0a60f740604/ruff-0.12.10-py3-none-musllinux_1_2_aarch64.whl", hash = "sha256:f3fc21178cd44c98142ae7590f42ddcb587b8e09a3b849cbc84edb62ee95de60", size = 11896759, upload-time = "2025-08-21T18:23:00.473Z" },
    { url = "https://files.pythonhosted.org/packages/67/4c/6d092bb99ea9ea6ebda817a0e7ad886f42a58b4501a7e27cd97371d0ba54/ruff-0.12.10-py3-none-musllinux_1_2_armv7l.whl", hash = "sha256:7d1a4e0bdfafcd2e3e235ecf50bf0176f74dd37902f241588ae1f6c827a36c56", size = 11701463, upload-time = "2025-08-21T18:23:03.211Z" },
    { url = "https://files.pythonhosted.org/packages/59/80/d982c55e91df981f3ab62559371380616c57ffd0172d96850280c2b04fa8/ruff-0.12.10-py3-none-musllinux_1_2_i686.whl", hash = "sha256:e67d96827854f50b9e3e8327b031647e7bcc090dbe7bb11101a81a3a2cbf1cc9", size = 12691603, upload-time = "2025-08-21T18:23:06.935Z" },
    { url = "https://files.pythonhosted.org/packages/ad/37/63a9c788bbe0b0850611669ec6b8589838faf2f4f959647f2d3e320383ae/ruff-0.12.10-py3-none-musllinux_1_2_x86_64.whl", hash = "sha256:ae479e1a18b439c59138f066ae79cc0f3ee250712a873d00dbafadaad9481e5b", size = 13164356, upload-time = "2025-08-21T18:23:10.225Z" },
    { url = "https://files.pythonhosted.org/packages/47/d4/1aaa7fb201a74181989970ebccd12f88c0fc074777027e2a21de5a90657e/ruff-0.12.10-py3-none-win32.whl", hash = "sha256:9de785e95dc2f09846c5e6e1d3a3d32ecd0b283a979898ad427a9be7be22b266", size = 11896089, upload-time = "2025-08-21T18:23:14.232Z" },
    { url = "https://files.pythonhosted.org/packages/ad/14/2ad38fd4037daab9e023456a4a40ed0154e9971f8d6aed41bdea390aabd9/ruff-0.12.10-py3-none-win_amd64.whl", hash = "sha256:7837eca8787f076f67aba2ca559cefd9c5cbc3a9852fd66186f4201b87c1563e", size = 13004616, upload-time = "2025-08-21T18:23:17.422Z" },
    { url = "https://files.pythonhosted.org/packages/24/3c/21cf283d67af33a8e6ed242396863af195a8a6134ec581524fd22b9811b6/ruff-0.12.10-py3-none-win_arm64.whl", hash = "sha256:cc138cc06ed9d4bfa9d667a65af7172b47840e1a98b02ce7011c391e54635ffc", size = 12074225, upload-time = "2025-08-21T18:23:20.137Z" },
]

[[package]]
name = "scipy"
version = "1.16.1"
source = { registry = "https://pypi.org/simple" }
dependencies = [
    { name = "numpy" },
]
sdist = { url = "https://files.pythonhosted.org/packages/f5/4a/b927028464795439faec8eaf0b03b011005c487bb2d07409f28bf30879c4/scipy-1.16.1.tar.gz", hash = "sha256:44c76f9e8b6e8e488a586190ab38016e4ed2f8a038af7cd3defa903c0a2238b3", size = 30580861, upload-time = "2025-07-27T16:33:30.834Z" }
wheels = [
    { url = "https://files.pythonhosted.org/packages/f8/d9/ec4864f5896232133f51382b54a08de91a9d1af7a76dfa372894026dfee2/scipy-1.16.1-cp312-cp312-macosx_10_14_x86_64.whl", hash = "sha256:81b433bbeaf35728dad619afc002db9b189e45eebe2cd676effe1fb93fef2b9c", size = 36575194, upload-time = "2025-07-27T16:27:41.321Z" },
    { url = "https://files.pythonhosted.org/packages/5c/6d/40e81ecfb688e9d25d34a847dca361982a6addf8e31f0957b1a54fbfa994/scipy-1.16.1-cp312-cp312-macosx_12_0_arm64.whl", hash = "sha256:886cc81fdb4c6903a3bb0464047c25a6d1016fef77bb97949817d0c0d79f9e04", size = 28594590, upload-time = "2025-07-27T16:27:49.204Z" },
    { url = "https://files.pythonhosted.org/packages/0e/37/9f65178edfcc629377ce9a64fc09baebea18c80a9e57ae09a52edf84880b/scipy-1.16.1-cp312-cp312-macosx_14_0_arm64.whl", hash = "sha256:15240c3aac087a522b4eaedb09f0ad061753c5eebf1ea430859e5bf8640d5919", size = 20866458, upload-time = "2025-07-27T16:27:54.98Z" },
    { url = "https://files.pythonhosted.org/packages/2c/7b/749a66766871ea4cb1d1ea10f27004db63023074c22abed51f22f09770e0/scipy-1.16.1-cp312-cp312-macosx_14_0_x86_64.whl", hash = "sha256:65f81a25805f3659b48126b5053d9e823d3215e4a63730b5e1671852a1705921", size = 23539318, upload-time = "2025-07-27T16:28:01.604Z" },
    { url = "https://files.pythonhosted.org/packages/c4/db/8d4afec60eb833a666434d4541a3151eedbf2494ea6d4d468cbe877f00cd/scipy-1.16.1-cp312-cp312-manylinux2014_aarch64.manylinux_2_17_aarch64.whl", hash = "sha256:6c62eea7f607f122069b9bad3f99489ddca1a5173bef8a0c75555d7488b6f725", size = 33292899, upload-time = "2025-07-27T16:28:09.147Z" },
    { url = "https://files.pythonhosted.org/packages/51/1e/79023ca3bbb13a015d7d2757ecca3b81293c663694c35d6541b4dca53e98/scipy-1.16.1-cp312-cp312-manylinux2014_x86_64.manylinux_2_17_x86_64.whl", hash = "sha256:f965bbf3235b01c776115ab18f092a95aa74c271a52577bcb0563e85738fd618", size = 35162637, upload-time = "2025-07-27T16:28:17.535Z" },
    { url = "https://files.pythonhosted.org/packages/b6/49/0648665f9c29fdaca4c679182eb972935b3b4f5ace41d323c32352f29816/scipy-1.16.1-cp312-cp312-musllinux_1_2_aarch64.whl", hash = "sha256:f006e323874ffd0b0b816d8c6a8e7f9a73d55ab3b8c3f72b752b226d0e3ac83d", size = 35490507, upload-time = "2025-07-27T16:28:25.705Z" },
    { url = "https://files.pythonhosted.org/packages/62/8f/66cbb9d6bbb18d8c658f774904f42a92078707a7c71e5347e8bf2f52bb89/scipy-1.16.1-cp312-cp312-musllinux_1_2_x86_64.whl", hash = "sha256:e8fd15fc5085ab4cca74cb91fe0a4263b1f32e4420761ddae531ad60934c2119", size = 37923998, upload-time = "2025-07-27T16:28:34.339Z" },
    { url = "https://files.pythonhosted.org/packages/14/c3/61f273ae550fbf1667675701112e380881905e28448c080b23b5a181df7c/scipy-1.16.1-cp312-cp312-win_amd64.whl", hash = "sha256:f7b8013c6c066609577d910d1a2a077021727af07b6fab0ee22c2f901f22352a", size = 38508060, upload-time = "2025-07-27T16:28:43.242Z" },
    { url = "https://files.pythonhosted.org/packages/93/0b/b5c99382b839854a71ca9482c684e3472badc62620287cbbdab499b75ce6/scipy-1.16.1-cp313-cp313-macosx_10_14_x86_64.whl", hash = "sha256:5451606823a5e73dfa621a89948096c6528e2896e40b39248295d3a0138d594f", size = 36533717, upload-time = "2025-07-27T16:28:51.706Z" },
    { url = "https://files.pythonhosted.org/packages/eb/e5/69ab2771062c91e23e07c12e7d5033a6b9b80b0903ee709c3c36b3eb520c/scipy-1.16.1-cp313-cp313-macosx_12_0_arm64.whl", hash = "sha256:89728678c5ca5abd610aee148c199ac1afb16e19844401ca97d43dc548a354eb", size = 28570009, upload-time = "2025-07-27T16:28:57.017Z" },
    { url = "https://files.pythonhosted.org/packages/f4/69/bd75dbfdd3cf524f4d753484d723594aed62cfaac510123e91a6686d520b/scipy-1.16.1-cp313-cp313-macosx_14_0_arm64.whl", hash = "sha256:e756d688cb03fd07de0fffad475649b03cb89bee696c98ce508b17c11a03f95c", size = 20841942, upload-time = "2025-07-27T16:29:01.152Z" },
    { url = "https://files.pythonhosted.org/packages/ea/74/add181c87663f178ba7d6144b370243a87af8476664d5435e57d599e6874/scipy-1.16.1-cp313-cp313-macosx_14_0_x86_64.whl", hash = "sha256:5aa2687b9935da3ed89c5dbed5234576589dd28d0bf7cd237501ccfbdf1ad608", size = 23498507, upload-time = "2025-07-27T16:29:05.202Z" },
    { url = "https://files.pythonhosted.org/packages/1d/74/ece2e582a0d9550cee33e2e416cc96737dce423a994d12bbe59716f47ff1/scipy-1.16.1-cp313-cp313-manylinux2014_aarch64.manylinux_2_17_aarch64.whl", hash = "sha256:0851f6a1e537fe9399f35986897e395a1aa61c574b178c0d456be5b1a0f5ca1f", size = 33286040, upload-time = "2025-07-27T16:29:10.201Z" },
    { url = "https://files.pythonhosted.org/packages/e4/82/08e4076df538fb56caa1d489588d880ec7c52d8273a606bb54d660528f7c/scipy-1.16.1-cp313-cp313-manylinux2014_x86_64.manylinux_2_17_x86_64.whl", hash = "sha256:fedc2cbd1baed37474b1924c331b97bdff611d762c196fac1a9b71e67b813b1b", size = 35176096, upload-time = "2025-07-27T16:29:17.091Z" },
    { url = "https://files.pythonhosted.org/packages/fa/79/cd710aab8c921375711a8321c6be696e705a120e3011a643efbbcdeeabcc/scipy-1.16.1-cp313-cp313-musllinux_1_2_aarch64.whl", hash = "sha256:2ef500e72f9623a6735769e4b93e9dcb158d40752cdbb077f305487e3e2d1f45", size = 35490328, upload-time = "2025-07-27T16:29:22.928Z" },
    { url = "https://files.pythonhosted.org/packages/71/73/e9cc3d35ee4526d784520d4494a3e1ca969b071fb5ae5910c036a375ceec/scipy-1.16.1-cp313-cp313-musllinux_1_2_x86_64.whl", hash = "sha256:978d8311674b05a8f7ff2ea6c6bce5d8b45a0cb09d4c5793e0318f448613ea65", size = 37939921, upload-time = "2025-07-27T16:29:29.108Z" },
    { url = "https://files.pythonhosted.org/packages/21/12/c0efd2941f01940119b5305c375ae5c0fcb7ec193f806bd8f158b73a1782/scipy-1.16.1-cp313-cp313-win_amd64.whl", hash = "sha256:81929ed0fa7a5713fcdd8b2e6f73697d3b4c4816d090dd34ff937c20fa90e8ab", size = 38479462, upload-time = "2025-07-27T16:30:24.078Z" },
    { url = "https://files.pythonhosted.org/packages/7a/19/c3d08b675260046a991040e1ea5d65f91f40c7df1045fffff412dcfc6765/scipy-1.16.1-cp313-cp313t-macosx_10_14_x86_64.whl", hash = "sha256:bcc12db731858abda693cecdb3bdc9e6d4bd200213f49d224fe22df82687bdd6", size = 36938832, upload-time = "2025-07-27T16:29:35.057Z" },
    { url = "https://files.pythonhosted.org/packages/81/f2/ce53db652c033a414a5b34598dba6b95f3d38153a2417c5a3883da429029/scipy-1.16.1-cp313-cp313t-macosx_12_0_arm64.whl", hash = "sha256:744d977daa4becb9fc59135e75c069f8d301a87d64f88f1e602a9ecf51e77b27", size = 29093084, upload-time = "2025-07-27T16:29:40.201Z" },
    { url = "https://files.pythonhosted.org/packages/a9/ae/7a10ff04a7dc15f9057d05b33737ade244e4bd195caa3f7cc04d77b9e214/scipy-1.16.1-cp313-cp313t-macosx_14_0_arm64.whl", hash = "sha256:dc54f76ac18073bcecffb98d93f03ed6b81a92ef91b5d3b135dcc81d55a724c7", size = 21365098, upload-time = "2025-07-27T16:29:44.295Z" },
    { url = "https://files.pythonhosted.org/packages/36/ac/029ff710959932ad3c2a98721b20b405f05f752f07344622fd61a47c5197/scipy-1.16.1-cp313-cp313t-macosx_14_0_x86_64.whl", hash = "sha256:367d567ee9fc1e9e2047d31f39d9d6a7a04e0710c86e701e053f237d14a9b4f6", size = 23896858, upload-time = "2025-07-27T16:29:48.784Z" },
    { url = "https://files.pythonhosted.org/packages/71/13/d1ef77b6bd7898720e1f0b6b3743cb945f6c3cafa7718eaac8841035ab60/scipy-1.16.1-cp313-cp313t-manylinux2014_aarch64.manylinux_2_17_aarch64.whl", hash = "sha256:4cf5785e44e19dcd32a0e4807555e1e9a9b8d475c6afff3d21c3c543a6aa84f4", size = 33438311, upload-time = "2025-07-27T16:29:54.164Z" },
    { url = "https://files.pythonhosted.org/packages/2d/e0/e64a6821ffbb00b4c5b05169f1c1fddb4800e9307efe3db3788995a82a2c/scipy-1.16.1-cp313-cp313t-manylinux2014_x86_64.manylinux_2_17_x86_64.whl", hash = "sha256:3d0b80fb26d3e13a794c71d4b837e2a589d839fd574a6bbb4ee1288c213ad4a3", size = 35279542, upload-time = "2025-07-27T16:30:00.249Z" },
    { url = "https://files.pythonhosted.org/packages/57/59/0dc3c8b43e118f1e4ee2b798dcc96ac21bb20014e5f1f7a8e85cc0653bdb/scipy-1.16.1-cp313-cp313t-musllinux_1_2_aarch64.whl", hash = "sha256:8503517c44c18d1030d666cb70aaac1cc8913608816e06742498833b128488b7", size = 35667665, upload-time = "2025-07-27T16:30:05.916Z" },
    { url = "https://files.pythonhosted.org/packages/45/5f/844ee26e34e2f3f9f8febb9343748e72daeaec64fe0c70e9bf1ff84ec955/scipy-1.16.1-cp313-cp313t-musllinux_1_2_x86_64.whl", hash = "sha256:30cc4bb81c41831ecfd6dc450baf48ffd80ef5aed0f5cf3ea775740e80f16ecc", size = 38045210, upload-time = "2025-07-27T16:30:11.655Z" },
    { url = "https://files.pythonhosted.org/packages/8d/d7/210f2b45290f444f1de64bc7353aa598ece9f0e90c384b4a156f9b1a5063/scipy-1.16.1-cp313-cp313t-win_amd64.whl", hash = "sha256:c24fa02f7ed23ae514460a22c57eca8f530dbfa50b1cfdbf4f37c05b5309cc39", size = 38593661, upload-time = "2025-07-27T16:30:17.825Z" },
    { url = "https://files.pythonhosted.org/packages/81/ea/84d481a5237ed223bd3d32d6e82d7a6a96e34756492666c260cef16011d1/scipy-1.16.1-cp314-cp314-macosx_10_14_x86_64.whl", hash = "sha256:796a5a9ad36fa3a782375db8f4241ab02a091308eb079746bc0f874c9b998318", size = 36525921, upload-time = "2025-07-27T16:30:30.081Z" },
    { url = "https://files.pythonhosted.org/packages/4e/9f/d9edbdeff9f3a664807ae3aea383e10afaa247e8e6255e6d2aa4515e8863/scipy-1.16.1-cp314-cp314-macosx_12_0_arm64.whl", hash = "sha256:3ea0733a2ff73fd6fdc5fecca54ee9b459f4d74f00b99aced7d9a3adb43fb1cc", size = 28564152, upload-time = "2025-07-27T16:30:35.336Z" },
    { url = "https://files.pythonhosted.org/packages/3b/95/8125bcb1fe04bc267d103e76516243e8d5e11229e6b306bda1024a5423d1/scipy-1.16.1-cp314-cp314-macosx_14_0_arm64.whl", hash = "sha256:85764fb15a2ad994e708258bb4ed8290d1305c62a4e1ef07c414356a24fcfbf8", size = 20836028, upload-time = "2025-07-27T16:30:39.421Z" },
    { url = "https://files.pythonhosted.org/packages/77/9c/bf92e215701fc70bbcd3d14d86337cf56a9b912a804b9c776a269524a9e9/scipy-1.16.1-cp314-cp314-macosx_14_0_x86_64.whl", hash = "sha256:ca66d980469cb623b1759bdd6e9fd97d4e33a9fad5b33771ced24d0cb24df67e", size = 23489666, upload-time = "2025-07-27T16:30:43.663Z" },
    { url = "https://files.pythonhosted.org/packages/5e/00/5e941d397d9adac41b02839011594620d54d99488d1be5be755c00cde9ee/scipy-1.16.1-cp314-cp314-manylinux2014_aarch64.manylinux_2_17_aarch64.whl", hash = "sha256:e7cc1ffcc230f568549fc56670bcf3df1884c30bd652c5da8138199c8c76dae0", size = 33358318, upload-time = "2025-07-27T16:30:48.982Z" },
    { url = "https://files.pythonhosted.org/packages/0e/87/8db3aa10dde6e3e8e7eb0133f24baa011377d543f5b19c71469cf2648026/scipy-1.16.1-cp314-cp314-manylinux2014_x86_64.manylinux_2_17_x86_64.whl", hash = "sha256:3ddfb1e8d0b540cb4ee9c53fc3dea3186f97711248fb94b4142a1b27178d8b4b", size = 35185724, upload-time = "2025-07-27T16:30:54.26Z" },
    { url = "https://files.pythonhosted.org/packages/89/b4/6ab9ae443216807622bcff02690262d8184078ea467efee2f8c93288a3b1/scipy-1.16.1-cp314-cp314-musllinux_1_2_aarch64.whl", hash = "sha256:4dc0e7be79e95d8ba3435d193e0d8ce372f47f774cffd882f88ea4e1e1ddc731", size = 35554335, upload-time = "2025-07-27T16:30:59.765Z" },
    { url = "https://files.pythonhosted.org/packages/9c/9a/d0e9dc03c5269a1afb60661118296a32ed5d2c24298af61b676c11e05e56/scipy-1.16.1-cp314-cp314-musllinux_1_2_x86_64.whl", hash = "sha256:f23634f9e5adb51b2a77766dac217063e764337fbc816aa8ad9aaebcd4397fd3", size = 37960310, upload-time = "2025-07-27T16:31:06.151Z" },
    { url = "https://files.pythonhosted.org/packages/5e/00/c8f3130a50521a7977874817ca89e0599b1b4ee8e938bad8ae798a0e1f0d/scipy-1.16.1-cp314-cp314-win_amd64.whl", hash = "sha256:57d75524cb1c5a374958a2eae3d84e1929bb971204cc9d52213fb8589183fc19", size = 39319239, upload-time = "2025-07-27T16:31:59.942Z" },
    { url = "https://files.pythonhosted.org/packages/f2/f2/1ca3eda54c3a7e4c92f6acef7db7b3a057deb135540d23aa6343ef8ad333/scipy-1.16.1-cp314-cp314t-macosx_10_14_x86_64.whl", hash = "sha256:d8da7c3dd67bcd93f15618938f43ed0995982eb38973023d46d4646c4283ad65", size = 36939460, upload-time = "2025-07-27T16:31:11.865Z" },
    { url = "https://files.pythonhosted.org/packages/80/30/98c2840b293a132400c0940bb9e140171dcb8189588619048f42b2ce7b4f/scipy-1.16.1-cp314-cp314t-macosx_12_0_arm64.whl", hash = "sha256:cc1d2f2fd48ba1e0620554fe5bc44d3e8f5d4185c8c109c7fbdf5af2792cfad2", size = 29093322, upload-time = "2025-07-27T16:31:17.045Z" },
    { url = "https://files.pythonhosted.org/packages/c1/e6/1e6e006e850622cf2a039b62d1a6ddc4497d4851e58b68008526f04a9a00/scipy-1.16.1-cp314-cp314t-macosx_14_0_arm64.whl", hash = "sha256:21a611ced9275cb861bacadbada0b8c0623bc00b05b09eb97f23b370fc2ae56d", size = 21365329, upload-time = "2025-07-27T16:31:21.188Z" },
    { url = "https://files.pythonhosted.org/packages/8e/02/72a5aa5b820589dda9a25e329ca752842bfbbaf635e36bc7065a9b42216e/scipy-1.16.1-cp314-cp314t-macosx_14_0_x86_64.whl", hash = "sha256:8dfbb25dffc4c3dd9371d8ab456ca81beeaf6f9e1c2119f179392f0dc1ab7695", size = 23897544, upload-time = "2025-07-27T16:31:25.408Z" },
    { url = "https://files.pythonhosted.org/packages/2b/dc/7122d806a6f9eb8a33532982234bed91f90272e990f414f2830cfe656e0b/scipy-1.16.1-cp314-cp314t-manylinux2014_aarch64.manylinux_2_17_aarch64.whl", hash = "sha256:f0ebb7204f063fad87fc0a0e4ff4a2ff40b2a226e4ba1b7e34bf4b79bf97cd86", size = 33442112, upload-time = "2025-07-27T16:31:30.62Z" },
    { url = "https://files.pythonhosted.org/packages/24/39/e383af23564daa1021a5b3afbe0d8d6a68ec639b943661841f44ac92de85/scipy-1.16.1-cp314-cp314t-manylinux2014_x86_64.manylinux_2_17_x86_64.whl", hash = "sha256:f1b9e5962656f2734c2b285a8745358ecb4e4efbadd00208c80a389227ec61ff", size = 35286594, upload-time = "2025-07-27T16:31:36.112Z" },
    { url = "https://files.pythonhosted.org/packages/95/47/1a0b0aff40c3056d955f38b0df5d178350c3d74734ec54f9c68d23910be5/scipy-1.16.1-cp314-cp314t-musllinux_1_2_aarch64.whl", hash = "sha256:5e1a106f8c023d57a2a903e771228bf5c5b27b5d692088f457acacd3b54511e4", size = 35665080, upload-time = "2025-07-27T16:31:42.025Z" },
    { url = "https://files.pythonhosted.org/packages/64/df/ce88803e9ed6e27fe9b9abefa157cf2c80e4fa527cf17ee14be41f790ad4/scipy-1.16.1-cp314-cp314t-musllinux_1_2_x86_64.whl", hash = "sha256:709559a1db68a9abc3b2c8672c4badf1614f3b440b3ab326d86a5c0491eafae3", size = 38050306, upload-time = "2025-07-27T16:31:48.109Z" },
    { url = "https://files.pythonhosted.org/packages/6e/6c/a76329897a7cae4937d403e623aa6aaea616a0bb5b36588f0b9d1c9a3739/scipy-1.16.1-cp314-cp314t-win_amd64.whl", hash = "sha256:c0c804d60492a0aad7f5b2bb1862f4548b990049e27e828391ff2bf6f7199998", size = 39427705, upload-time = "2025-07-27T16:31:53.96Z" },
]

[[package]]
name = "scooby"
version = "0.10.1"
source = { registry = "https://pypi.org/simple" }
sdist = { url = "https://files.pythonhosted.org/packages/c7/4a/052c1f309bf1f98c723b0ade80fce9190f106f1f5d67a342afab83373358/scooby-0.10.1.tar.gz", hash = "sha256:2ea147670cbf7cad42600c9990f2289f7b3c02c0769b0cc02a73e59d11c8f885", size = 20678, upload-time = "2025-04-26T17:11:06.992Z" }
wheels = [
    { url = "https://files.pythonhosted.org/packages/56/fd/bff0921f2d6cad3a5083017abe1bcd318dc15e7a21cfa22dbdbf6dda2e11/scooby-0.10.1-py3-none-any.whl", hash = "sha256:c099a0b4b013f949436bdd4e2a6e9b4f8aba8211e2a65dc1d2d3b9317ef8d4c1", size = 18511, upload-time = "2025-04-26T17:11:05.283Z" },
]

[[package]]
name = "setuptools"
version = "80.9.0"
source = { registry = "https://pypi.org/simple" }
sdist = { url = "https://files.pythonhosted.org/packages/18/5d/3bf57dcd21979b887f014ea83c24ae194cfcd12b9e0fda66b957c69d1fca/setuptools-80.9.0.tar.gz", hash = "sha256:f36b47402ecde768dbfafc46e8e4207b4360c654f1f3bb84475f0a28628fb19c", size = 1319958, upload-time = "2025-05-27T00:56:51.443Z" }
wheels = [
    { url = "https://files.pythonhosted.org/packages/a3/dc/17031897dae0efacfea57dfd3a82fdd2a2aeb58e0ff71b77b87e44edc772/setuptools-80.9.0-py3-none-any.whl", hash = "sha256:062d34222ad13e0cc312a4c02d73f059e86a4acbfbdea8f8f76b28c99f306922", size = 1201486, upload-time = "2025-05-27T00:56:49.664Z" },
]

[[package]]
name = "simplejson"
version = "3.20.1"
source = { registry = "https://pypi.org/simple" }
sdist = { url = "https://files.pythonhosted.org/packages/af/92/51b417685abd96b31308b61b9acce7ec50d8e1de8fbc39a7fd4962c60689/simplejson-3.20.1.tar.gz", hash = "sha256:e64139b4ec4f1f24c142ff7dcafe55a22b811a74d86d66560c8815687143037d", size = 85591, upload-time = "2025-02-15T05:18:53.15Z" }
wheels = [
    { url = "https://files.pythonhosted.org/packages/8d/eb/34c16a1ac9ba265d024dc977ad84e1659d931c0a700967c3e59a98ed7514/simplejson-3.20.1-cp312-cp312-macosx_10_9_universal2.whl", hash = "sha256:f31c4a3a7ab18467ee73a27f3e59158255d1520f3aad74315edde7a940f1be23", size = 93100, upload-time = "2025-02-15T05:16:38.801Z" },
    { url = "https://files.pythonhosted.org/packages/41/fc/2c2c007d135894971e6814e7c0806936e5bade28f8db4dd7e2a58b50debd/simplejson-3.20.1-cp312-cp312-macosx_10_9_x86_64.whl", hash = "sha256:884e6183d16b725e113b83a6fc0230152ab6627d4d36cb05c89c2c5bccfa7bc6", size = 75464, upload-time = "2025-02-15T05:16:40.905Z" },
    { url = "https://files.pythonhosted.org/packages/0f/05/2b5ecb33b776c34bb5cace5de5d7669f9b60e3ca13c113037b2ca86edfbd/simplejson-3.20.1-cp312-cp312-macosx_11_0_arm64.whl", hash = "sha256:03d7a426e416fe0d3337115f04164cd9427eb4256e843a6b8751cacf70abc832", size = 75112, upload-time = "2025-02-15T05:16:42.246Z" },
    { url = "https://files.pythonhosted.org/packages/fe/36/1f3609a2792f06cd4b71030485f78e91eb09cfd57bebf3116bf2980a8bac/simplejson-3.20.1-cp312-cp312-manylinux_2_17_aarch64.manylinux2014_aarch64.whl", hash = "sha256:000602141d0bddfcff60ea6a6e97d5e10c9db6b17fd2d6c66199fa481b6214bb", size = 150182, upload-time = "2025-02-15T05:16:43.557Z" },
    { url = "https://files.pythonhosted.org/packages/2f/b0/053fbda38b8b602a77a4f7829def1b4f316cd8deb5440a6d3ee90790d2a4/simplejson-3.20.1-cp312-cp312-manylinux_2_17_ppc64le.manylinux2014_ppc64le.whl", hash = "sha256:af8377a8af78226e82e3a4349efdde59ffa421ae88be67e18cef915e4023a595", size = 158363, upload-time = "2025-02-15T05:16:45.748Z" },
    { url = "https://files.pythonhosted.org/packages/d1/4b/2eb84ae867539a80822e92f9be4a7200dffba609275faf99b24141839110/simplejson-3.20.1-cp312-cp312-manylinux_2_5_i686.manylinux1_i686.manylinux_2_17_i686.manylinux2014_i686.whl", hash = "sha256:15c7de4c88ab2fbcb8781a3b982ef883696736134e20b1210bca43fb42ff1acf", size = 148415, upload-time = "2025-02-15T05:16:47.861Z" },
    { url = "https://files.pythonhosted.org/packages/e0/bd/400b0bd372a5666addf2540c7358bfc3841b9ce5cdbc5cc4ad2f61627ad8/simplejson-3.20.1-cp312-cp312-manylinux_2_5_x86_64.manylinux1_x86_64.manylinux_2_17_x86_64.manylinux2014_x86_64.whl", hash = "sha256:455a882ff3f97d810709f7b620007d4e0aca8da71d06fc5c18ba11daf1c4df49", size = 152213, upload-time = "2025-02-15T05:16:49.25Z" },
    { url = "https://files.pythonhosted.org/packages/50/12/143f447bf6a827ee9472693768dc1a5eb96154f8feb140a88ce6973a3cfa/simplejson-3.20.1-cp312-cp312-musllinux_1_2_aarch64.whl", hash = "sha256:fc0f523ce923e7f38eb67804bc80e0a028c76d7868500aa3f59225574b5d0453", size = 150048, upload-time = "2025-02-15T05:16:51.5Z" },
    { url = "https://files.pythonhosted.org/packages/5e/ea/dd9b3e8e8ed710a66f24a22c16a907c9b539b6f5f45fd8586bd5c231444e/simplejson-3.20.1-cp312-cp312-musllinux_1_2_i686.whl", hash = "sha256:76461ec929282dde4a08061071a47281ad939d0202dc4e63cdd135844e162fbc", size = 151668, upload-time = "2025-02-15T05:16:53Z" },
    { url = "https://files.pythonhosted.org/packages/99/af/ee52a8045426a0c5b89d755a5a70cc821815ef3c333b56fbcad33c4435c0/simplejson-3.20.1-cp312-cp312-musllinux_1_2_ppc64le.whl", hash = "sha256:ab19c2da8c043607bde4d4ef3a6b633e668a7d2e3d56f40a476a74c5ea71949f", size = 158840, upload-time = "2025-02-15T05:16:54.851Z" },
    { url = "https://files.pythonhosted.org/packages/68/db/ab32869acea6b5de7d75fa0dac07a112ded795d41eaa7e66c7813b17be95/simplejson-3.20.1-cp312-cp312-musllinux_1_2_x86_64.whl", hash = "sha256:b2578bedaedf6294415197b267d4ef678fea336dd78ee2a6d2f4b028e9d07be3", size = 154212, upload-time = "2025-02-15T05:16:56.318Z" },
    { url = "https://files.pythonhosted.org/packages/fa/7a/e3132d454977d75a3bf9a6d541d730f76462ebf42a96fea2621498166f41/simplejson-3.20.1-cp312-cp312-win32.whl", hash = "sha256:339f407373325a36b7fd744b688ba5bae0666b5d340ec6d98aebc3014bf3d8ea", size = 74101, upload-time = "2025-02-15T05:16:57.746Z" },
    { url = "https://files.pythonhosted.org/packages/bc/5d/4e243e937fa3560107c69f6f7c2eed8589163f5ed14324e864871daa2dd9/simplejson-3.20.1-cp312-cp312-win_amd64.whl", hash = "sha256:627d4486a1ea7edf1f66bb044ace1ce6b4c1698acd1b05353c97ba4864ea2e17", size = 75736, upload-time = "2025-02-15T05:16:59.017Z" },
    { url = "https://files.pythonhosted.org/packages/c4/03/0f453a27877cb5a5fff16a975925f4119102cc8552f52536b9a98ef0431e/simplejson-3.20.1-cp313-cp313-macosx_10_13_universal2.whl", hash = "sha256:71e849e7ceb2178344998cbe5ade101f1b329460243c79c27fbfc51c0447a7c3", size = 93109, upload-time = "2025-02-15T05:17:00.377Z" },
    { url = "https://files.pythonhosted.org/packages/74/1f/a729f4026850cabeaff23e134646c3f455e86925d2533463420635ae54de/simplejson-3.20.1-cp313-cp313-macosx_10_13_x86_64.whl", hash = "sha256:b63fdbab29dc3868d6f009a59797cefaba315fd43cd32ddd998ee1da28e50e29", size = 75475, upload-time = "2025-02-15T05:17:02.544Z" },
    { url = "https://files.pythonhosted.org/packages/e2/14/50a2713fee8ff1f8d655b1a14f4a0f1c0c7246768a1b3b3d12964a4ed5aa/simplejson-3.20.1-cp313-cp313-macosx_11_0_arm64.whl", hash = "sha256:1190f9a3ce644fd50ec277ac4a98c0517f532cfebdcc4bd975c0979a9f05e1fb", size = 75112, upload-time = "2025-02-15T05:17:03.875Z" },
    { url = "https://files.pythonhosted.org/packages/45/86/ea9835abb646755140e2d482edc9bc1e91997ed19a59fd77ae4c6a0facea/simplejson-3.20.1-cp313-cp313-manylinux_2_17_aarch64.manylinux2014_aarch64.whl", hash = "sha256:c1336ba7bcb722ad487cd265701ff0583c0bb6de638364ca947bb84ecc0015d1", size = 150245, upload-time = "2025-02-15T05:17:06.899Z" },
    { url = "https://files.pythonhosted.org/packages/12/b4/53084809faede45da829fe571c65fbda8479d2a5b9c633f46b74124d56f5/simplejson-3.20.1-cp313-cp313-manylinux_2_17_ppc64le.manylinux2014_ppc64le.whl", hash = "sha256:e975aac6a5acd8b510eba58d5591e10a03e3d16c1cf8a8624ca177491f7230f0", size = 158465, upload-time = "2025-02-15T05:17:08.707Z" },
    { url = "https://files.pythonhosted.org/packages/a9/7d/d56579468d1660b3841e1f21c14490d103e33cf911886b22652d6e9683ec/simplejson-3.20.1-cp313-cp313-manylinux_2_5_i686.manylinux1_i686.manylinux_2_17_i686.manylinux2014_i686.whl", hash = "sha256:6a6dd11ee282937ad749da6f3b8d87952ad585b26e5edfa10da3ae2536c73078", size = 148514, upload-time = "2025-02-15T05:17:11.323Z" },
    { url = "https://files.pythonhosted.org/packages/19/e3/874b1cca3d3897b486d3afdccc475eb3a09815bf1015b01cf7fcb52a55f0/simplejson-3.20.1-cp313-cp313-manylinux_2_5_x86_64.manylinux1_x86_64.manylinux_2_17_x86_64.manylinux2014_x86_64.whl", hash = "sha256:ab980fcc446ab87ea0879edad41a5c28f2d86020014eb035cf5161e8de4474c6", size = 152262, upload-time = "2025-02-15T05:17:13.543Z" },
    { url = "https://files.pythonhosted.org/packages/32/84/f0fdb3625292d945c2bd13a814584603aebdb38cfbe5fe9be6b46fe598c4/simplejson-3.20.1-cp313-cp313-musllinux_1_2_aarch64.whl", hash = "sha256:f5aee2a4cb6b146bd17333ac623610f069f34e8f31d2f4f0c1a2186e50c594f0", size = 150164, upload-time = "2025-02-15T05:17:15.021Z" },
    { url = "https://files.pythonhosted.org/packages/95/51/6d625247224f01eaaeabace9aec75ac5603a42f8ebcce02c486fbda8b428/simplejson-3.20.1-cp313-cp313-musllinux_1_2_i686.whl", hash = "sha256:652d8eecbb9a3b6461b21ec7cf11fd0acbab144e45e600c817ecf18e4580b99e", size = 151795, upload-time = "2025-02-15T05:17:16.542Z" },
    { url = "https://files.pythonhosted.org/packages/7f/d9/bb921df6b35be8412f519e58e86d1060fddf3ad401b783e4862e0a74c4c1/simplejson-3.20.1-cp313-cp313-musllinux_1_2_ppc64le.whl", hash = "sha256:8c09948f1a486a89251ee3a67c9f8c969b379f6ffff1a6064b41fea3bce0a112", size = 159027, upload-time = "2025-02-15T05:17:18.083Z" },
    { url = "https://files.pythonhosted.org/packages/03/c5/5950605e4ad023a6621cf4c931b29fd3d2a9c1f36be937230bfc83d7271d/simplejson-3.20.1-cp313-cp313-musllinux_1_2_x86_64.whl", hash = "sha256:cbbd7b215ad4fc6f058b5dd4c26ee5c59f72e031dfda3ac183d7968a99e4ca3a", size = 154380, upload-time = "2025-02-15T05:17:20.334Z" },
    { url = "https://files.pythonhosted.org/packages/66/ad/b74149557c5ec1e4e4d55758bda426f5d2ec0123cd01a53ae63b8de51fa3/simplejson-3.20.1-cp313-cp313-win32.whl", hash = "sha256:ae81e482476eaa088ef9d0120ae5345de924f23962c0c1e20abbdff597631f87", size = 74102, upload-time = "2025-02-15T05:17:22.475Z" },
    { url = "https://files.pythonhosted.org/packages/db/a9/25282fdd24493e1022f30b7f5cdf804255c007218b2bfaa655bd7ad34b2d/simplejson-3.20.1-cp313-cp313-win_amd64.whl", hash = "sha256:1b9fd15853b90aec3b1739f4471efbf1ac05066a2c7041bf8db821bb73cd2ddc", size = 75736, upload-time = "2025-02-15T05:17:24.122Z" },
    { url = "https://files.pythonhosted.org/packages/4b/30/00f02a0a921556dd5a6db1ef2926a1bc7a8bbbfb1c49cfed68a275b8ab2b/simplejson-3.20.1-py3-none-any.whl", hash = "sha256:8a6c1bbac39fa4a79f83cbf1df6ccd8ff7069582a9fd8db1e52cea073bc2c697", size = 57121, upload-time = "2025-02-15T05:18:51.243Z" },
]

[[package]]
name = "six"
version = "1.17.0"
source = { registry = "https://pypi.org/simple" }
sdist = { url = "https://files.pythonhosted.org/packages/94/e7/b2c673351809dca68a0e064b6af791aa332cf192da575fd474ed7d6f16a2/six-1.17.0.tar.gz", hash = "sha256:ff70335d468e7eb6ec65b95b99d3a2836546063f63acc5171de367e834932a81", size = 34031, upload-time = "2024-12-04T17:35:28.174Z" }
wheels = [
    { url = "https://files.pythonhosted.org/packages/b7/ce/149a00dd41f10bc29e5921b496af8b574d8413afcd5e30dfa0ed46c2cc5e/six-1.17.0-py2.py3-none-any.whl", hash = "sha256:4721f391ed90541fddacab5acf947aa0d3dc7d27b2e1e8eda2be8970586c3274", size = 11050, upload-time = "2024-12-04T17:35:26.475Z" },
]

[[package]]
name = "sniffio"
version = "1.3.1"
source = { registry = "https://pypi.org/simple" }
sdist = { url = "https://files.pythonhosted.org/packages/a2/87/a6771e1546d97e7e041b6ae58d80074f81b7d5121207425c964ddf5cfdbd/sniffio-1.3.1.tar.gz", hash = "sha256:f4324edc670a0f49750a81b895f35c3adb843cca46f0530f79fc1babb23789dc", size = 20372, upload-time = "2024-02-25T23:20:04.057Z" }
wheels = [
    { url = "https://files.pythonhosted.org/packages/e9/44/75a9c9421471a6c4805dbf2356f7c181a29c1879239abab1ea2cc8f38b40/sniffio-1.3.1-py3-none-any.whl", hash = "sha256:2f6da418d1f1e0fddd844478f41680e794e6051915791a034ff65e5f100525a2", size = 10235, upload-time = "2024-02-25T23:20:01.196Z" },
]

[[package]]
name = "soap-jax"
version = "0.1.0"
source = { git = "https://github.com/haydn-jones/SOAP_JAX#2c0c34fa02ae91ead7d8a65c3309a5cdaf8a091c" }
dependencies = [
    { name = "jax" },
    { name = "jaxtyping" },
    { name = "optax" },
]

[[package]]
name = "sqlglot"
version = "27.10.0"
source = { registry = "https://pypi.org/simple" }
sdist = { url = "https://files.pythonhosted.org/packages/c9/63/49797c32bac570ed3b06c5b6b7a8361d432cd43340ccadcce8162be21bb9/sqlglot-27.10.0.tar.gz", hash = "sha256:77af99ca743b44e9469a6ded954fe9111ff5449166cc09df452b6fd0ed01fb6d", size = 5437988, upload-time = "2025-08-28T21:08:16.115Z" }
wheels = [
    { url = "https://files.pythonhosted.org/packages/67/8c/a7547d8cb904d9ab0478912ed2ce2444d0fe955403db2d54cf5de076f1c9/sqlglot-27.10.0-py3-none-any.whl", hash = "sha256:3981cf61d57cbab6da254283b272387c2dc1f239ec8fe8d637b3b67f3bf5cead", size = 506563, upload-time = "2025-08-28T21:08:13.424Z" },
]

[[package]]
name = "stack-data"
version = "0.6.3"
source = { registry = "https://pypi.org/simple" }
dependencies = [
    { name = "asttokens" },
    { name = "executing" },
    { name = "pure-eval" },
]
sdist = { url = "https://files.pythonhosted.org/packages/28/e3/55dcc2cfbc3ca9c29519eb6884dd1415ecb53b0e934862d3559ddcb7e20b/stack_data-0.6.3.tar.gz", hash = "sha256:836a778de4fec4dcd1dcd89ed8abff8a221f58308462e1c4aa2a3cf30148f0b9", size = 44707, upload-time = "2023-09-30T13:58:05.479Z" }
wheels = [
    { url = "https://files.pythonhosted.org/packages/f1/7b/ce1eafaf1a76852e2ec9b22edecf1daa58175c090266e9f6c64afcd81d91/stack_data-0.6.3-py3-none-any.whl", hash = "sha256:d5558e0c25a4cb0853cddad3d77da9891a08cb85dd9f9f91b9f8cd66e511e695", size = 24521, upload-time = "2023-09-30T13:58:03.53Z" },
]

[[package]]
name = "starlette"
version = "0.47.3"
source = { registry = "https://pypi.org/simple" }
dependencies = [
    { name = "anyio" },
    { name = "typing-extensions", marker = "python_full_version < '3.13'" },
]
sdist = { url = "https://files.pythonhosted.org/packages/15/b9/cc3017f9a9c9b6e27c5106cc10cc7904653c3eec0729793aec10479dd669/starlette-0.47.3.tar.gz", hash = "sha256:6bc94f839cc176c4858894f1f8908f0ab79dfec1a6b8402f6da9be26ebea52e9", size = 2584144, upload-time = "2025-08-24T13:36:42.122Z" }
wheels = [
    { url = "https://files.pythonhosted.org/packages/ce/fd/901cfa59aaa5b30a99e16876f11abe38b59a1a2c51ffb3d7142bb6089069/starlette-0.47.3-py3-none-any.whl", hash = "sha256:89c0778ca62a76b826101e7c709e70680a1699ca7da6b44d38eb0a7e61fe4b51", size = 72991, upload-time = "2025-08-24T13:36:40.887Z" },
]

[[package]]
name = "sympy"
version = "1.14.0"
source = { registry = "https://pypi.org/simple" }
dependencies = [
    { name = "mpmath" },
]
sdist = { url = "https://files.pythonhosted.org/packages/83/d3/803453b36afefb7c2bb238361cd4ae6125a569b4db67cd9e79846ba2d68c/sympy-1.14.0.tar.gz", hash = "sha256:d3d3fe8df1e5a0b42f0e7bdf50541697dbe7d23746e894990c030e2b05e72517", size = 7793921, upload-time = "2025-04-27T18:05:01.611Z" }
wheels = [
    { url = "https://files.pythonhosted.org/packages/a2/09/77d55d46fd61b4a135c444fc97158ef34a095e5681d0a6c10b75bf356191/sympy-1.14.0-py3-none-any.whl", hash = "sha256:e091cc3e99d2141a0ba2847328f5479b05d94a6635cb96148ccb3f34671bd8f5", size = 6299353, upload-time = "2025-04-27T18:04:59.103Z" },
]

[[package]]
name = "tensorstore"
version = "0.1.76"
source = { registry = "https://pypi.org/simple" }
dependencies = [
    { name = "ml-dtypes" },
    { name = "numpy" },
]
sdist = { url = "https://files.pythonhosted.org/packages/ff/ae/947a9f232de7319b664ed8d278e9e0363e9294da73fd422c687ac4eb070e/tensorstore-0.1.76.tar.gz", hash = "sha256:ed0d565e7a038a84b1b5b5d9f7397caec200b53941d8889f44b7f63dd6abffe7", size = 6869230, upload-time = "2025-07-02T21:34:03.773Z" }
wheels = [
    { url = "https://files.pythonhosted.org/packages/09/37/f2254b4ae1dabd95e258fa3eb4783ac4db4261bb8c90ff9bfe15549d1238/tensorstore-0.1.76-cp312-cp312-macosx_10_14_x86_64.whl", hash = "sha256:b68450983ccad9e7774e81b2fa37daef1b72c774fd939d9eb4065d6aa70e666a", size = 15712650, upload-time = "2025-07-02T21:33:39.716Z" },
    { url = "https://files.pythonhosted.org/packages/93/3c/1cae56cbbe9610ff48cb2d7c0921a4d4c333a0540918e3b2db08b521c5f6/tensorstore-0.1.76-cp312-cp312-macosx_11_0_arm64.whl", hash = "sha256:6b7a3856f884279e40f90bad87d0da70869879e124835e650c6b16c80f64fbc4", size = 13624138, upload-time = "2025-07-02T21:33:41.758Z" },
    { url = "https://files.pythonhosted.org/packages/ba/d2/b92d34a896f608a59dc76c290d4ec9f7d0264a02e4d74864987a6adbd3c9/tensorstore-0.1.76-cp312-cp312-manylinux_2_17_aarch64.manylinux2014_aarch64.whl", hash = "sha256:8709a98ae0b453eb23525c07372c2be1f6bbd978bba53319f26a1f2a83a77c2a", size = 17538270, upload-time = "2025-07-02T21:33:44.911Z" },
    { url = "https://files.pythonhosted.org/packages/21/66/142b803541552b02a2fa033b1f48bcb50e1d2df6ac10131aab1857c5141d/tensorstore-0.1.76-cp312-cp312-manylinux_2_17_x86_64.manylinux2014_x86_64.whl", hash = "sha256:267edea8f1596f2bd67017ff97b7b350bf3f95ff84947a8babadc5e17ca53663", size = 18910782, upload-time = "2025-07-02T21:33:47.401Z" },
    { url = "https://files.pythonhosted.org/packages/5a/3e/c264cf1435c04fb998a1f30dd1f066deb370b841412f89e1cb36d37ee4fc/tensorstore-0.1.76-cp312-cp312-win_amd64.whl", hash = "sha256:f66ac63d0c63c3336ac4dc61f1f97b6afe8b512e586ddfdbc91f19175787f321", size = 12611059, upload-time = "2025-07-02T21:33:49.596Z" },
    { url = "https://files.pythonhosted.org/packages/5f/66/1e3b819e1de98b048dad7843f3a814c5e739ead57f511dafb6aa0748f04a/tensorstore-0.1.76-cp313-cp313-macosx_10_14_x86_64.whl", hash = "sha256:a471994b156daa3cadb0e4968e29202fa2e8c7ddcd28d825499bb5637caa0983", size = 15713110, upload-time = "2025-07-02T21:33:51.973Z" },
    { url = "https://files.pythonhosted.org/packages/58/d3/226344e8822c5e02af929c89bd61964e08980253cda15286a201850eb3b1/tensorstore-0.1.76-cp313-cp313-macosx_11_0_arm64.whl", hash = "sha256:98175dc64935b49467cb7664a431b9a06e9df9b5cab94f9a1fdb24a30b2d69d3", size = 13624514, upload-time = "2025-07-02T21:33:54.109Z" },
    { url = "https://files.pythonhosted.org/packages/94/9f/2b267c520dbbcf0a5ebc7a3c0a6cf852a445e22c8ea8b0f7450bf6b98783/tensorstore-0.1.76-cp313-cp313-manylinux_2_17_aarch64.manylinux2014_aarch64.whl", hash = "sha256:c9e30577f1197ea3573102912482dced95e4c6ff72087ffeb99b5d8b496bf81a", size = 17539304, upload-time = "2025-07-02T21:33:56.172Z" },
    { url = "https://files.pythonhosted.org/packages/1d/9a/9dcc01c8f87047b09602ea16379233b8a308d1d83d5432bf8bc89163ca3e/tensorstore-0.1.76-cp313-cp313-manylinux_2_17_x86_64.manylinux2014_x86_64.whl", hash = "sha256:20782f833bfa3c59dd3787f657388054c54ee0ab48dad181b360e3e5e81e4c4b", size = 18911982, upload-time = "2025-07-02T21:33:58.928Z" },
    { url = "https://files.pythonhosted.org/packages/10/45/43d387027b3eac9f09de8bb736b1b432de287fbd807716877fe5fbaeee56/tensorstore-0.1.76-cp313-cp313-win_amd64.whl", hash = "sha256:e84fc11b36fcd55cfd1c5dfc60de9d54d7d95c3de074f4d854914067e82a6740", size = 12610851, upload-time = "2025-07-02T21:34:01.505Z" },
]

[[package]]
name = "tomlkit"
version = "0.13.3"
source = { registry = "https://pypi.org/simple" }
sdist = { url = "https://files.pythonhosted.org/packages/cc/18/0bbf3884e9eaa38819ebe46a7bd25dcd56b67434402b66a58c4b8e552575/tomlkit-0.13.3.tar.gz", hash = "sha256:430cf247ee57df2b94ee3fbe588e71d362a941ebb545dec29b53961d61add2a1", size = 185207, upload-time = "2025-06-05T07:13:44.947Z" }
wheels = [
    { url = "https://files.pythonhosted.org/packages/bd/75/8539d011f6be8e29f339c42e633aae3cb73bffa95dd0f9adec09b9c58e85/tomlkit-0.13.3-py3-none-any.whl", hash = "sha256:c89c649d79ee40629a9fda55f8ace8c6a1b42deb912b2a8fd8d942ddadb606b0", size = 38901, upload-time = "2025-06-05T07:13:43.546Z" },
]

[[package]]
name = "toolz"
version = "1.0.0"
source = { registry = "https://pypi.org/simple" }
sdist = { url = "https://files.pythonhosted.org/packages/8a/0b/d80dfa675bf592f636d1ea0b835eab4ec8df6e9415d8cfd766df54456123/toolz-1.0.0.tar.gz", hash = "sha256:2c86e3d9a04798ac556793bced838816296a2f085017664e4995cb40a1047a02", size = 66790, upload-time = "2024-10-04T16:17:04.001Z" }
wheels = [
    { url = "https://files.pythonhosted.org/packages/03/98/eb27cc78ad3af8e302c9d8ff4977f5026676e130d28dd7578132a457170c/toolz-1.0.0-py3-none-any.whl", hash = "sha256:292c8f1c4e7516bf9086f8850935c799a874039c8bcf959d47b600e4c44a6236", size = 56383, upload-time = "2024-10-04T16:17:01.533Z" },
]

[[package]]
name = "tornado"
version = "6.5.2"
source = { registry = "https://pypi.org/simple" }
sdist = { url = "https://files.pythonhosted.org/packages/09/ce/1eb500eae19f4648281bb2186927bb062d2438c2e5093d1360391afd2f90/tornado-6.5.2.tar.gz", hash = "sha256:ab53c8f9a0fa351e2c0741284e06c7a45da86afb544133201c5cc8578eb076a0", size = 510821, upload-time = "2025-08-08T18:27:00.78Z" }
wheels = [
    { url = "https://files.pythonhosted.org/packages/f6/48/6a7529df2c9cc12efd2e8f5dd219516184d703b34c06786809670df5b3bd/tornado-6.5.2-cp39-abi3-macosx_10_9_universal2.whl", hash = "sha256:2436822940d37cde62771cff8774f4f00b3c8024fe482e16ca8387b8a2724db6", size = 442563, upload-time = "2025-08-08T18:26:42.945Z" },
    { url = "https://files.pythonhosted.org/packages/f2/b5/9b575a0ed3e50b00c40b08cbce82eb618229091d09f6d14bce80fc01cb0b/tornado-6.5.2-cp39-abi3-macosx_10_9_x86_64.whl", hash = "sha256:583a52c7aa94ee046854ba81d9ebb6c81ec0fd30386d96f7640c96dad45a03ef", size = 440729, upload-time = "2025-08-08T18:26:44.473Z" },
    { url = "https://files.pythonhosted.org/packages/1b/4e/619174f52b120efcf23633c817fd3fed867c30bff785e2cd5a53a70e483c/tornado-6.5.2-cp39-abi3-manylinux_2_17_aarch64.manylinux2014_aarch64.whl", hash = "sha256:b0fe179f28d597deab2842b86ed4060deec7388f1fd9c1b4a41adf8af058907e", size = 444295, upload-time = "2025-08-08T18:26:46.021Z" },
    { url = "https://files.pythonhosted.org/packages/95/fa/87b41709552bbd393c85dd18e4e3499dcd8983f66e7972926db8d96aa065/tornado-6.5.2-cp39-abi3-manylinux_2_5_i686.manylinux1_i686.manylinux_2_17_i686.manylinux2014_i686.whl", hash = "sha256:b186e85d1e3536d69583d2298423744740986018e393d0321df7340e71898882", size = 443644, upload-time = "2025-08-08T18:26:47.625Z" },
    { url = "https://files.pythonhosted.org/packages/f9/41/fb15f06e33d7430ca89420283a8762a4e6b8025b800ea51796ab5e6d9559/tornado-6.5.2-cp39-abi3-manylinux_2_5_x86_64.manylinux1_x86_64.manylinux_2_17_x86_64.manylinux2014_x86_64.whl", hash = "sha256:e792706668c87709709c18b353da1f7662317b563ff69f00bab83595940c7108", size = 443878, upload-time = "2025-08-08T18:26:50.599Z" },
    { url = "https://files.pythonhosted.org/packages/11/92/fe6d57da897776ad2e01e279170ea8ae726755b045fe5ac73b75357a5a3f/tornado-6.5.2-cp39-abi3-musllinux_1_2_aarch64.whl", hash = "sha256:06ceb1300fd70cb20e43b1ad8aaee0266e69e7ced38fa910ad2e03285009ce7c", size = 444549, upload-time = "2025-08-08T18:26:51.864Z" },
    { url = "https://files.pythonhosted.org/packages/9b/02/c8f4f6c9204526daf3d760f4aa555a7a33ad0e60843eac025ccfd6ff4a93/tornado-6.5.2-cp39-abi3-musllinux_1_2_i686.whl", hash = "sha256:74db443e0f5251be86cbf37929f84d8c20c27a355dd452a5cfa2aada0d001ec4", size = 443973, upload-time = "2025-08-08T18:26:53.625Z" },
    { url = "https://files.pythonhosted.org/packages/ae/2d/f5f5707b655ce2317190183868cd0f6822a1121b4baeae509ceb9590d0bd/tornado-6.5.2-cp39-abi3-musllinux_1_2_x86_64.whl", hash = "sha256:b5e735ab2889d7ed33b32a459cac490eda71a1ba6857b0118de476ab6c366c04", size = 443954, upload-time = "2025-08-08T18:26:55.072Z" },
    { url = "https://files.pythonhosted.org/packages/e8/59/593bd0f40f7355806bf6573b47b8c22f8e1374c9b6fd03114bd6b7a3dcfd/tornado-6.5.2-cp39-abi3-win32.whl", hash = "sha256:c6f29e94d9b37a95013bb669616352ddb82e3bfe8326fccee50583caebc8a5f0", size = 445023, upload-time = "2025-08-08T18:26:56.677Z" },
    { url = "https://files.pythonhosted.org/packages/c7/2a/f609b420c2f564a748a2d80ebfb2ee02a73ca80223af712fca591386cafb/tornado-6.5.2-cp39-abi3-win_amd64.whl", hash = "sha256:e56a5af51cc30dd2cae649429af65ca2f6571da29504a07995175df14c18f35f", size = 445427, upload-time = "2025-08-08T18:26:57.91Z" },
    { url = "https://files.pythonhosted.org/packages/5e/4f/e1f65e8f8c76d73658b33d33b81eed4322fb5085350e4328d5c956f0c8f9/tornado-6.5.2-cp39-abi3-win_arm64.whl", hash = "sha256:d6c33dc3672e3a1f3618eb63b7ef4683a7688e7b9e6e8f0d9aa5726360a004af", size = 444456, upload-time = "2025-08-08T18:26:59.207Z" },
]

[[package]]
name = "tqdm"
version = "4.67.1"
source = { registry = "https://pypi.org/simple" }
dependencies = [
    { name = "colorama", marker = "sys_platform == 'win32'" },
]
sdist = { url = "https://files.pythonhosted.org/packages/a8/4b/29b4ef32e036bb34e4ab51796dd745cdba7ed47ad142a9f4a1eb8e0c744d/tqdm-4.67.1.tar.gz", hash = "sha256:f8aef9c52c08c13a65f30ea34f4e5aac3fd1a34959879d7e59e63027286627f2", size = 169737, upload-time = "2024-11-24T20:12:22.481Z" }
wheels = [
    { url = "https://files.pythonhosted.org/packages/d0/30/dc54f88dd4a2b5dc8a0279bdd7270e735851848b762aeb1c1184ed1f6b14/tqdm-4.67.1-py3-none-any.whl", hash = "sha256:26445eca388f82e72884e0d580d5464cd801a3ea01e63e5601bdff9ba6a48de2", size = 78540, upload-time = "2024-11-24T20:12:19.698Z" },
]

[[package]]
name = "traitlets"
version = "5.14.3"
source = { registry = "https://pypi.org/simple" }
sdist = { url = "https://files.pythonhosted.org/packages/eb/79/72064e6a701c2183016abbbfedaba506d81e30e232a68c9f0d6f6fcd1574/traitlets-5.14.3.tar.gz", hash = "sha256:9ed0579d3502c94b4b3732ac120375cda96f923114522847de4b3bb98b96b6b7", size = 161621, upload-time = "2024-04-19T11:11:49.746Z" }
wheels = [
    { url = "https://files.pythonhosted.org/packages/00/c0/8f5d070730d7836adc9c9b6408dec68c6ced86b304a9b26a14df072a6e8c/traitlets-5.14.3-py3-none-any.whl", hash = "sha256:b74e89e397b1ed28cc831db7aea759ba6640cb3de13090ca145426688ff1ac4f", size = 85359, upload-time = "2024-04-19T11:11:46.763Z" },
]

[[package]]
name = "treescope"
version = "0.1.10"
source = { registry = "https://pypi.org/simple" }
dependencies = [
    { name = "numpy" },
]
sdist = { url = "https://files.pythonhosted.org/packages/f0/2a/d13d3c38862632742d2fe2f7ae307c431db06538fd05ca03020d207b5dcc/treescope-0.1.10.tar.gz", hash = "sha256:20f74656f34ab2d8716715013e8163a0da79bdc2554c16d5023172c50d27ea95", size = 138870, upload-time = "2025-08-08T05:43:48.048Z" }
wheels = [
    { url = "https://files.pythonhosted.org/packages/43/2b/36e984399089c026a6499ac8f7401d38487cf0183839a4aa78140d373771/treescope-0.1.10-py3-none-any.whl", hash = "sha256:dde52f5314f4c29d22157a6fe4d3bd103f9cae02791c9e672eefa32c9aa1da51", size = 182255, upload-time = "2025-08-08T05:43:46.673Z" },
]

[[package]]
name = "typing-extensions"
version = "4.14.1"
source = { registry = "https://pypi.org/simple" }
sdist = { url = "https://files.pythonhosted.org/packages/98/5a/da40306b885cc8c09109dc2e1abd358d5684b1425678151cdaed4731c822/typing_extensions-4.14.1.tar.gz", hash = "sha256:38b39f4aeeab64884ce9f74c94263ef78f3c22467c8724005483154c26648d36", size = 107673, upload-time = "2025-07-04T13:28:34.16Z" }
wheels = [
    { url = "https://files.pythonhosted.org/packages/b5/00/d631e67a838026495268c2f6884f3711a15a9a2a96cd244fdaea53b823fb/typing_extensions-4.14.1-py3-none-any.whl", hash = "sha256:d1e1e3b58374dc93031d6eda2420a48ea44a36c2b4766a4fdeb3710755731d76", size = 43906, upload-time = "2025-07-04T13:28:32.743Z" },
]

[[package]]
name = "typing-inspection"
version = "0.4.1"
source = { registry = "https://pypi.org/simple" }
dependencies = [
    { name = "typing-extensions" },
]
sdist = { url = "https://files.pythonhosted.org/packages/f8/b1/0c11f5058406b3af7609f121aaa6b609744687f1d158b3c3a5bf4cc94238/typing_inspection-0.4.1.tar.gz", hash = "sha256:6ae134cc0203c33377d43188d4064e9b357dba58cff3185f22924610e70a9d28", size = 75726, upload-time = "2025-05-21T18:55:23.885Z" }
wheels = [
    { url = "https://files.pythonhosted.org/packages/17/69/cd203477f944c353c31bade965f880aa1061fd6bf05ded0726ca845b6ff7/typing_inspection-0.4.1-py3-none-any.whl", hash = "sha256:389055682238f53b04f7badcb49b989835495a96700ced5dab2d8feae4b26f51", size = 14552, upload-time = "2025-05-21T18:55:22.152Z" },
]

[[package]]
name = "urllib3"
version = "2.5.0"
source = { registry = "https://pypi.org/simple" }
sdist = { url = "https://files.pythonhosted.org/packages/15/22/9ee70a2574a4f4599c47dd506532914ce044817c7752a79b6a51286319bc/urllib3-2.5.0.tar.gz", hash = "sha256:3fc47733c7e419d4bc3f6b3dc2b4f890bb743906a30d56ba4a5bfa4bbff92760", size = 393185, upload-time = "2025-06-18T14:07:41.644Z" }
wheels = [
    { url = "https://files.pythonhosted.org/packages/a7/c2/fe1e52489ae3122415c51f387e221dd0773709bad6c6cdaa599e8a2c5185/urllib3-2.5.0-py3-none-any.whl", hash = "sha256:e6b01673c0fa6a13e374b50871808eb3bf7046c4b125b216f6bf1cc604cff0dc", size = 129795, upload-time = "2025-06-18T14:07:40.39Z" },
]

[[package]]
name = "uvicorn"
version = "0.35.0"
source = { registry = "https://pypi.org/simple" }
dependencies = [
    { name = "click" },
    { name = "h11" },
]
sdist = { url = "https://files.pythonhosted.org/packages/5e/42/e0e305207bb88c6b8d3061399c6a961ffe5fbb7e2aa63c9234df7259e9cd/uvicorn-0.35.0.tar.gz", hash = "sha256:bc662f087f7cf2ce11a1d7fd70b90c9f98ef2e2831556dd078d131b96cc94a01", size = 78473, upload-time = "2025-06-28T16:15:46.058Z" }
wheels = [
    { url = "https://files.pythonhosted.org/packages/d2/e2/dc81b1bd1dcfe91735810265e9d26bc8ec5da45b4c0f6237e286819194c3/uvicorn-0.35.0-py3-none-any.whl", hash = "sha256:197535216b25ff9b785e29a0b79199f55222193d47f820816e7da751e9bc8d4a", size = 66406, upload-time = "2025-06-28T16:15:44.816Z" },
]

[[package]]
name = "virtualenv"
version = "20.34.0"
source = { registry = "https://pypi.org/simple" }
dependencies = [
    { name = "distlib" },
    { name = "filelock" },
    { name = "platformdirs" },
]
sdist = { url = "https://files.pythonhosted.org/packages/1c/14/37fcdba2808a6c615681cd216fecae00413c9dab44fb2e57805ecf3eaee3/virtualenv-20.34.0.tar.gz", hash = "sha256:44815b2c9dee7ed86e387b842a84f20b93f7f417f95886ca1996a72a4138eb1a", size = 6003808, upload-time = "2025-08-13T14:24:07.464Z" }
wheels = [
    { url = "https://files.pythonhosted.org/packages/76/06/04c8e804f813cf972e3262f3f8584c232de64f0cde9f703b46cf53a45090/virtualenv-20.34.0-py3-none-any.whl", hash = "sha256:341f5afa7eee943e4984a9207c025feedd768baff6753cd660c857ceb3e36026", size = 5983279, upload-time = "2025-08-13T14:24:05.111Z" },
]

[[package]]
name = "vtk"
version = "9.5.0"
source = { registry = "https://pypi.org/simple" }
dependencies = [
    { name = "matplotlib" },
]
wheels = [
    { url = "https://files.pythonhosted.org/packages/e9/82/070f1ed5e6e938407802889bce569e29fad280e39e52fc4d92ce723cdc80/vtk-9.5.0-cp312-cp312-macosx_10_10_x86_64.whl", hash = "sha256:27f47c46279bf11645a9d7190c28301653f0231c5191001a75c4bc1119898ea6", size = 86971594, upload-time = "2025-06-24T09:41:27.684Z" },
    { url = "https://files.pythonhosted.org/packages/7d/ee/31fe6c0261ffdb402f1af096bdf2cceb522deea7b414a7d7a51a3afc01bd/vtk-9.5.0-cp312-cp312-macosx_11_0_arm64.whl", hash = "sha256:96edbea916507c397f4ac5ae32ff706a109b7fbcf3d38c2fe8a47b34afe2e96e", size = 80521772, upload-time = "2025-06-24T09:41:33.362Z" },
    { url = "https://files.pythonhosted.org/packages/83/53/45fbb2c9500ae1c614b77cc47e8a93e16cf6f1956ea103bc2d8ee846a4ee/vtk-9.5.0-cp312-cp312-manylinux2014_x86_64.manylinux_2_17_x86_64.whl", hash = "sha256:1aa229223771e55c50704d0fdae9f17f1991d588d4169935127e6bbf1d437c4b", size = 112149489, upload-time = "2025-06-24T09:41:39.584Z" },
    { url = "https://files.pythonhosted.org/packages/80/05/4ebe00ecec0dc3504928fe2004fa14c1a338a63e7d5e60019b077ee0b20e/vtk-9.5.0-cp312-cp312-manylinux_2_28_aarch64.whl", hash = "sha256:879256ccbb65d12904ca3f9159cfca1c3812d605ee3062c9c04acf5c6f812164", size = 103685048, upload-time = "2025-06-24T09:41:46.062Z" },
    { url = "https://files.pythonhosted.org/packages/e3/7d/4f95e47d0f44119a07b39bfaa8f2e07b6b77534f3fd3ac7be2b2066a2afc/vtk-9.5.0-cp312-cp312-win_amd64.whl", hash = "sha256:ea4fc23ddf7f12021dbbf116f5f764240a2774ad1df2e7655191ca599093080d", size = 63924841, upload-time = "2025-06-24T09:41:51.1Z" },
    { url = "https://files.pythonhosted.org/packages/90/88/063bcba76807d8b6be5d31713cd7e715b0c587d934079fe094520890bac1/vtk-9.5.0-cp313-cp313-macosx_10_10_x86_64.whl", hash = "sha256:8a7511d161edefa1fae5035483ccff486473e60970b231566e3dbcaf567554ac", size = 86992292, upload-time = "2025-06-24T09:41:55.98Z" },
    { url = "https://files.pythonhosted.org/packages/9e/a1/f3c2ae9c18ecf75941a689387078e74edb80fc825979b737aa545f1b842d/vtk-9.5.0-cp313-cp313-macosx_11_0_arm64.whl", hash = "sha256:c9a3028c47d2c91d3ca3188b4815de1bcf9af88492eeceee67fd25a0aeeaa195", size = 80533575, upload-time = "2025-06-24T09:42:01.273Z" },
    { url = "https://files.pythonhosted.org/packages/db/ef/54a947914c86b576aec5776799abeb5f45744e2da3110b9cfc8b8a923533/vtk-9.5.0-cp313-cp313-manylinux2014_x86_64.manylinux_2_17_x86_64.whl", hash = "sha256:31aee64ff6d328997f6e1fc9ac4378551311b8c7d2c00cec18e62f7980103d92", size = 112149810, upload-time = "2025-06-24T09:42:06.937Z" },
    { url = "https://files.pythonhosted.org/packages/12/15/e003fc0786f431914c02176d7a1d2ce3a0c6bca3a6adc04d051c09a8ec2e/vtk-9.5.0-cp313-cp313-manylinux_2_28_aarch64.whl", hash = "sha256:bbf7bd211caf0ee36a3478dae918ca81daaf481f2d98c87ae60aa5f2500e483f", size = 103685793, upload-time = "2025-06-24T09:42:12.239Z" },
    { url = "https://files.pythonhosted.org/packages/b5/d0/77bc28d9804e1de52f4d71b0b859075520f215af6f437d15633b95d00094/vtk-9.5.0-cp313-cp313-win_amd64.whl", hash = "sha256:f6ea8516a6ac4910bc8d5291f70a1cf5015b2d57e24005b88f8d9c1d303638d7", size = 63923174, upload-time = "2025-06-24T09:42:21.114Z" },
]

[[package]]
name = "wadler-lindig"
version = "0.1.7"
source = { registry = "https://pypi.org/simple" }
sdist = { url = "https://files.pythonhosted.org/packages/1e/67/cbae4bf7683a64755c2c1778c418fea96d00e34395bb91743f08bd951571/wadler_lindig-0.1.7.tar.gz", hash = "sha256:81d14d3fe77d441acf3ebd7f4aefac20c74128bf460e84b512806dccf7b2cd55", size = 15842, upload-time = "2025-06-18T07:00:42.843Z" }
wheels = [
    { url = "https://files.pythonhosted.org/packages/8d/96/04e7b441807b26b794da5b11e59ed7f83b2cf8af202bd7eba8ad2fa6046e/wadler_lindig-0.1.7-py3-none-any.whl", hash = "sha256:e3ec83835570fd0a9509f969162aeb9c65618f998b1f42918cfc8d45122fe953", size = 20516, upload-time = "2025-06-18T07:00:41.684Z" },
]

[[package]]
name = "wcwidth"
version = "0.2.13"
source = { registry = "https://pypi.org/simple" }
sdist = { url = "https://files.pythonhosted.org/packages/6c/63/53559446a878410fc5a5974feb13d31d78d752eb18aeba59c7fef1af7598/wcwidth-0.2.13.tar.gz", hash = "sha256:72ea0c06399eb286d978fdedb6923a9eb47e1c486ce63e9b4e64fc18303972b5", size = 101301, upload-time = "2024-01-06T02:10:57.829Z" }
wheels = [
    { url = "https://files.pythonhosted.org/packages/fd/84/fd2ba7aafacbad3c4201d395674fc6348826569da3c0937e75505ead3528/wcwidth-0.2.13-py2.py3-none-any.whl", hash = "sha256:3da69048e4540d84af32131829ff948f1e022c1c6bdb8d6102117aac784f6859", size = 34166, upload-time = "2024-01-06T02:10:55.763Z" },
]

[[package]]
name = "websockets"
version = "15.0.1"
source = { registry = "https://pypi.org/simple" }
sdist = { url = "https://files.pythonhosted.org/packages/21/e6/26d09fab466b7ca9c7737474c52be4f76a40301b08362eb2dbc19dcc16c1/websockets-15.0.1.tar.gz", hash = "sha256:82544de02076bafba038ce055ee6412d68da13ab47f0c60cab827346de828dee", size = 177016, upload-time = "2025-03-05T20:03:41.606Z" }
wheels = [
    { url = "https://files.pythonhosted.org/packages/51/6b/4545a0d843594f5d0771e86463606a3988b5a09ca5123136f8a76580dd63/websockets-15.0.1-cp312-cp312-macosx_10_13_universal2.whl", hash = "sha256:3e90baa811a5d73f3ca0bcbf32064d663ed81318ab225ee4f427ad4e26e5aff3", size = 175437, upload-time = "2025-03-05T20:02:16.706Z" },
    { url = "https://files.pythonhosted.org/packages/f4/71/809a0f5f6a06522af902e0f2ea2757f71ead94610010cf570ab5c98e99ed/websockets-15.0.1-cp312-cp312-macosx_10_13_x86_64.whl", hash = "sha256:592f1a9fe869c778694f0aa806ba0374e97648ab57936f092fd9d87f8bc03665", size = 173096, upload-time = "2025-03-05T20:02:18.832Z" },
    { url = "https://files.pythonhosted.org/packages/3d/69/1a681dd6f02180916f116894181eab8b2e25b31e484c5d0eae637ec01f7c/websockets-15.0.1-cp312-cp312-macosx_11_0_arm64.whl", hash = "sha256:0701bc3cfcb9164d04a14b149fd74be7347a530ad3bbf15ab2c678a2cd3dd9a2", size = 173332, upload-time = "2025-03-05T20:02:20.187Z" },
    { url = "https://files.pythonhosted.org/packages/a6/02/0073b3952f5bce97eafbb35757f8d0d54812b6174ed8dd952aa08429bcc3/websockets-15.0.1-cp312-cp312-manylinux_2_17_aarch64.manylinux2014_aarch64.whl", hash = "sha256:e8b56bdcdb4505c8078cb6c7157d9811a85790f2f2b3632c7d1462ab5783d215", size = 183152, upload-time = "2025-03-05T20:02:22.286Z" },
    { url = "https://files.pythonhosted.org/packages/74/45/c205c8480eafd114b428284840da0b1be9ffd0e4f87338dc95dc6ff961a1/websockets-15.0.1-cp312-cp312-manylinux_2_5_i686.manylinux1_i686.manylinux_2_17_i686.manylinux2014_i686.whl", hash = "sha256:0af68c55afbd5f07986df82831c7bff04846928ea8d1fd7f30052638788bc9b5", size = 182096, upload-time = "2025-03-05T20:02:24.368Z" },
    { url = "https://files.pythonhosted.org/packages/14/8f/aa61f528fba38578ec553c145857a181384c72b98156f858ca5c8e82d9d3/websockets-15.0.1-cp312-cp312-manylinux_2_5_x86_64.manylinux1_x86_64.manylinux_2_17_x86_64.manylinux2014_x86_64.whl", hash = "sha256:64dee438fed052b52e4f98f76c5790513235efaa1ef7f3f2192c392cd7c91b65", size = 182523, upload-time = "2025-03-05T20:02:25.669Z" },
    { url = "https://files.pythonhosted.org/packages/ec/6d/0267396610add5bc0d0d3e77f546d4cd287200804fe02323797de77dbce9/websockets-15.0.1-cp312-cp312-musllinux_1_2_aarch64.whl", hash = "sha256:d5f6b181bb38171a8ad1d6aa58a67a6aa9d4b38d0f8c5f496b9e42561dfc62fe", size = 182790, upload-time = "2025-03-05T20:02:26.99Z" },
    { url = "https://files.pythonhosted.org/packages/02/05/c68c5adbf679cf610ae2f74a9b871ae84564462955d991178f95a1ddb7dd/websockets-15.0.1-cp312-cp312-musllinux_1_2_i686.whl", hash = "sha256:5d54b09eba2bada6011aea5375542a157637b91029687eb4fdb2dab11059c1b4", size = 182165, upload-time = "2025-03-05T20:02:30.291Z" },
    { url = "https://files.pythonhosted.org/packages/29/93/bb672df7b2f5faac89761cb5fa34f5cec45a4026c383a4b5761c6cea5c16/websockets-15.0.1-cp312-cp312-musllinux_1_2_x86_64.whl", hash = "sha256:3be571a8b5afed347da347bfcf27ba12b069d9d7f42cb8c7028b5e98bbb12597", size = 182160, upload-time = "2025-03-05T20:02:31.634Z" },
    { url = "https://files.pythonhosted.org/packages/ff/83/de1f7709376dc3ca9b7eeb4b9a07b4526b14876b6d372a4dc62312bebee0/websockets-15.0.1-cp312-cp312-win32.whl", hash = "sha256:c338ffa0520bdb12fbc527265235639fb76e7bc7faafbb93f6ba80d9c06578a9", size = 176395, upload-time = "2025-03-05T20:02:33.017Z" },
    { url = "https://files.pythonhosted.org/packages/7d/71/abf2ebc3bbfa40f391ce1428c7168fb20582d0ff57019b69ea20fa698043/websockets-15.0.1-cp312-cp312-win_amd64.whl", hash = "sha256:fcd5cf9e305d7b8338754470cf69cf81f420459dbae8a3b40cee57417f4614a7", size = 176841, upload-time = "2025-03-05T20:02:34.498Z" },
    { url = "https://files.pythonhosted.org/packages/cb/9f/51f0cf64471a9d2b4d0fc6c534f323b664e7095640c34562f5182e5a7195/websockets-15.0.1-cp313-cp313-macosx_10_13_universal2.whl", hash = "sha256:ee443ef070bb3b6ed74514f5efaa37a252af57c90eb33b956d35c8e9c10a1931", size = 175440, upload-time = "2025-03-05T20:02:36.695Z" },
    { url = "https://files.pythonhosted.org/packages/8a/05/aa116ec9943c718905997412c5989f7ed671bc0188ee2ba89520e8765d7b/websockets-15.0.1-cp313-cp313-macosx_10_13_x86_64.whl", hash = "sha256:5a939de6b7b4e18ca683218320fc67ea886038265fd1ed30173f5ce3f8e85675", size = 173098, upload-time = "2025-03-05T20:02:37.985Z" },
    { url = "https://files.pythonhosted.org/packages/ff/0b/33cef55ff24f2d92924923c99926dcce78e7bd922d649467f0eda8368923/websockets-15.0.1-cp313-cp313-macosx_11_0_arm64.whl", hash = "sha256:746ee8dba912cd6fc889a8147168991d50ed70447bf18bcda7039f7d2e3d9151", size = 173329, upload-time = "2025-03-05T20:02:39.298Z" },
    { url = "https://files.pythonhosted.org/packages/31/1d/063b25dcc01faa8fada1469bdf769de3768b7044eac9d41f734fd7b6ad6d/websockets-15.0.1-cp313-cp313-manylinux_2_17_aarch64.manylinux2014_aarch64.whl", hash = "sha256:595b6c3969023ecf9041b2936ac3827e4623bfa3ccf007575f04c5a6aa318c22", size = 183111, upload-time = "2025-03-05T20:02:40.595Z" },
    { url = "https://files.pythonhosted.org/packages/93/53/9a87ee494a51bf63e4ec9241c1ccc4f7c2f45fff85d5bde2ff74fcb68b9e/websockets-15.0.1-cp313-cp313-manylinux_2_5_i686.manylinux1_i686.manylinux_2_17_i686.manylinux2014_i686.whl", hash = "sha256:3c714d2fc58b5ca3e285461a4cc0c9a66bd0e24c5da9911e30158286c9b5be7f", size = 182054, upload-time = "2025-03-05T20:02:41.926Z" },
    { url = "https://files.pythonhosted.org/packages/ff/b2/83a6ddf56cdcbad4e3d841fcc55d6ba7d19aeb89c50f24dd7e859ec0805f/websockets-15.0.1-cp313-cp313-manylinux_2_5_x86_64.manylinux1_x86_64.manylinux_2_17_x86_64.manylinux2014_x86_64.whl", hash = "sha256:0f3c1e2ab208db911594ae5b4f79addeb3501604a165019dd221c0bdcabe4db8", size = 182496, upload-time = "2025-03-05T20:02:43.304Z" },
    { url = "https://files.pythonhosted.org/packages/98/41/e7038944ed0abf34c45aa4635ba28136f06052e08fc2168520bb8b25149f/websockets-15.0.1-cp313-cp313-musllinux_1_2_aarch64.whl", hash = "sha256:229cf1d3ca6c1804400b0a9790dc66528e08a6a1feec0d5040e8b9eb14422375", size = 182829, upload-time = "2025-03-05T20:02:48.812Z" },
    { url = "https://files.pythonhosted.org/packages/e0/17/de15b6158680c7623c6ef0db361da965ab25d813ae54fcfeae2e5b9ef910/websockets-15.0.1-cp313-cp313-musllinux_1_2_i686.whl", hash = "sha256:756c56e867a90fb00177d530dca4b097dd753cde348448a1012ed6c5131f8b7d", size = 182217, upload-time = "2025-03-05T20:02:50.14Z" },
    { url = "https://files.pythonhosted.org/packages/33/2b/1f168cb6041853eef0362fb9554c3824367c5560cbdaad89ac40f8c2edfc/websockets-15.0.1-cp313-cp313-musllinux_1_2_x86_64.whl", hash = "sha256:558d023b3df0bffe50a04e710bc87742de35060580a293c2a984299ed83bc4e4", size = 182195, upload-time = "2025-03-05T20:02:51.561Z" },
    { url = "https://files.pythonhosted.org/packages/86/eb/20b6cdf273913d0ad05a6a14aed4b9a85591c18a987a3d47f20fa13dcc47/websockets-15.0.1-cp313-cp313-win32.whl", hash = "sha256:ba9e56e8ceeeedb2e080147ba85ffcd5cd0711b89576b83784d8605a7df455fa", size = 176393, upload-time = "2025-03-05T20:02:53.814Z" },
    { url = "https://files.pythonhosted.org/packages/1b/6c/c65773d6cab416a64d191d6ee8a8b1c68a09970ea6909d16965d26bfed1e/websockets-15.0.1-cp313-cp313-win_amd64.whl", hash = "sha256:e09473f095a819042ecb2ab9465aee615bd9c2028e4ef7d933600a8401c79561", size = 176837, upload-time = "2025-03-05T20:02:55.237Z" },
    { url = "https://files.pythonhosted.org/packages/fa/a8/5b41e0da817d64113292ab1f8247140aac61cbf6cfd085d6a0fa77f4984f/websockets-15.0.1-py3-none-any.whl", hash = "sha256:f7a866fbc1e97b5c617ee4116daaa09b722101d4a3c170c787450ba409f9736f", size = 169743, upload-time = "2025-03-05T20:03:39.41Z" },
]

[[package]]
name = "zipp"
version = "3.23.0"
source = { registry = "https://pypi.org/simple" }
sdist = { url = "https://files.pythonhosted.org/packages/e3/02/0f2892c661036d50ede074e376733dca2ae7c6eb617489437771209d4180/zipp-3.23.0.tar.gz", hash = "sha256:a07157588a12518c9d4034df3fbbee09c814741a33ff63c05fa29d26a2404166", size = 25547, upload-time = "2025-06-08T17:06:39.4Z" }
wheels = [
    { url = "https://files.pythonhosted.org/packages/2e/54/647ade08bf0db230bfea292f893923872fd20be6ac6f53b2b936ba839d75/zipp-3.23.0-py3-none-any.whl", hash = "sha256:071652d6115ed432f5ce1d34c336c0adfd6a884660d1e9712a256d3d3bd4b14e", size = 10276, upload-time = "2025-06-08T17:06:38.034Z" },
]<|MERGE_RESOLUTION|>--- conflicted
+++ resolved
@@ -722,10 +722,7 @@
     { name = "flax" },
     { name = "jax" },
     { name = "matplotlib" },
-<<<<<<< HEAD
-=======
     { name = "mpi4py" },
->>>>>>> e9bac5ad
     { name = "optax" },
     { name = "pre-commit" },
     { name = "sympy" },
@@ -750,10 +747,7 @@
     { name = "flax", specifier = ">=0.10.4" },
     { name = "jax", specifier = ">=0.6" },
     { name = "matplotlib", specifier = ">=3.9.3" },
-<<<<<<< HEAD
-=======
     { name = "mpi4py", specifier = ">=4.1" },
->>>>>>> e9bac5ad
     { name = "optax", specifier = ">=0.2.5" },
     { name = "pre-commit", specifier = ">=4.3" },
     { name = "sympy", specifier = ">=1.13.3" },
@@ -1268,8 +1262,6 @@
     { url = "https://files.pythonhosted.org/packages/53/21/783dfb51f40d2660afeb9bccf3612b99f6a803d980d2a09132b0f9d216ab/ml_dtypes-0.5.3-cp314-cp314t-macosx_10_13_universal2.whl", hash = "sha256:e12e29764a0e66a7a31e9b8bf1de5cc0423ea72979f45909acd4292de834ccd3", size = 689324, upload-time = "2025-07-29T18:39:07.567Z" },
     { url = "https://files.pythonhosted.org/packages/09/f7/a82d249c711abf411ac027b7163f285487f5e615c3e0716c61033ce996ab/ml_dtypes-0.5.3-cp314-cp314t-manylinux_2_27_aarch64.manylinux_2_28_aarch64.whl", hash = "sha256:19f6c3a4f635c2fc9e2aa7d91416bd7a3d649b48350c51f7f715a09370a90d93", size = 5275917, upload-time = "2025-07-29T18:39:09.339Z" },
     { url = "https://files.pythonhosted.org/packages/7f/3c/541c4b30815ab90ebfbb51df15d0b4254f2f9f1e2b4907ab229300d5e6f2/ml_dtypes-0.5.3-cp314-cp314t-manylinux_2_27_x86_64.manylinux_2_28_x86_64.whl", hash = "sha256:5ab039ffb40f3dc0aeeeba84fd6c3452781b5e15bef72e2d10bcb33e4bbffc39", size = 5285284, upload-time = "2025-07-29T18:39:11.532Z" },
-<<<<<<< HEAD
-=======
 ]
 
 [[package]]
@@ -1298,7 +1290,6 @@
     { url = "https://files.pythonhosted.org/packages/1c/be/e5f301067f77f4cd1d0eccb7f05d4e05268105bf5e6a186c8eda624d58f1/mpi4py-4.1.0-cp313-cp313t-manylinux1_x86_64.manylinux_2_5_x86_64.whl", hash = "sha256:65c630121465d410fb7f16fbbab9434bbac31875067b36f107370cccc6ebecde", size = 1515083, upload-time = "2025-06-25T08:42:18.439Z" },
     { url = "https://files.pythonhosted.org/packages/8c/3c/7a5bc8332b2a1e223bf7f5068d5cfd3720038db78fab61e757b30d40ff2b/mpi4py-4.1.0-cp313-cp313t-manylinux2014_aarch64.manylinux_2_17_aarch64.whl", hash = "sha256:ba1f60cf8eac96c12f3c86878335767a3a6bd0ee8e3bdb2023b7c55c1377ef09", size = 1396668, upload-time = "2025-06-25T08:42:20.149Z" },
     { url = "https://files.pythonhosted.org/packages/05/5d/dedffa9a7ac350b2346170194efe19e3a821e0047dbad03a085ab0e9fea3/mpi4py-4.1.0-cp313-cp313t-win_amd64.whl", hash = "sha256:fb88abf19b976755401c911294eb57a59b6e189346278a5be8b89c50e71f6860", size = 1772256, upload-time = "2025-06-25T08:42:21.824Z" },
->>>>>>> e9bac5ad
 ]
 
 [[package]]

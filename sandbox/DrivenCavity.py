# ruff: noqa: E402
import time

import jax

jax.config.update("jax_enable_x64", True)

import jax.numpy as jnp
import matplotlib.pyplot as plt
import numpy as np
import optax
import pyvista
import sympy as sp
from flax import nnx
from soap_jax import soap

from jaxfun import Div, Dot, Grad, Outer
from jaxfun.pinns.bcs import DirichletBC
from jaxfun.pinns.freeze import freeze_layer, unfreeze_layer
from jaxfun.pinns.hessoptimizer import hess
from jaxfun.pinns.mesh import Rectangle
from jaxfun.pinns.module import (
    LSQR,
    Comp,
    CompositeMLP,
    CompositeNetwork,
    FlaxFunction,
    MLPSpace,
    PirateSpace,
    run_optimizer,
    train,
)
from jaxfun.utils.common import ulp

<<<<<<< HEAD
jax.config.update("jax_default_matmul_precision", "highest")
jax.config.update("jax_enable_x64", True)
=======
>>>>>>> 1257f6c2
dtype = jnp.float64

print("JAX running on", jax.devices()[0].platform.upper())

Re = 10.0
rho = 1.0
nu = 2.0 / Re

N = 40

mesh = Rectangle(N, N, -1, 1, -1, 1)
xyi = mesh.get_points_inside_domain("legendre")
xyb = mesh.get_points_on_domain("legendre")
xyp = jnp.array([[0.0, 0.0]])
wqi = mesh.get_weights_inside_domain("legendre")
wqb = mesh.get_weights_on_domain("legendre")

V = MLPSpace([16], dims=2, rank=1, name="V")  # Vector space for velocity
Q = MLPSpace([14], dims=2, rank=0, name="Q")  # Scalar space for pressure
# VQ = CompositeMLP((V, Q))  # Coupled space V x Q
# up = FlaxFunction(
#    VQ,
#    "up",
#    rngs=nnx.Rngs(2002),
#    kernel_init=nnx.initializers.xavier_normal(dtype=float),
# )
# u, p = up
# module = up.module

u = FlaxFunction(V, "u", rngs=nnx.Rngs(2002))
p = FlaxFunction(Q, "p", rngs=nnx.Rngs(2002))

module = Comp([u, p])

x, y = V.system.base_scalars()
i, j = V.system.base_vectors()

eq1 = Dot(Grad(u), u) - nu * Div(Grad(u)) + Grad(p)
# eq1 = Div(Outer(u, u)) - nu * Div(Grad(u)) + Grad(p)

eq2 = Div(u)

ub = DirichletBC(
    u, xyb, ((sp.Piecewise((0, y < 1), ((1 - x) ** 2 * (1 + x) ** 2, True))), 0)
)

# Each item is (equation, points, target, optional weights)
loss_fn = LSQR(
    (
        (eq1, xyi, 0, wqi),  # momentum vector equation
        (eq2, xyi, 0, wqi),  # Divergence constraint
        (u, xyb, ub, wqb),  # Boundary conditions on u
        (p, xyp, 0, 10),  # Pressure pin-point
    )
)

opt = optax.adam(optax.linear_schedule(1e-3, 1e-4, 10000))
optlbfgs = optax.lbfgs(
    memory_size=100,
    linesearch=optax.scale_by_zoom_linesearch(20, max_learning_rate=1.0),
)
opthess = hess(
    use_lstsq=False,
    cg_max_iter=100,
    linesearch=optax.scale_by_zoom_linesearch(25, max_learning_rate=1.0),
)
opt_adam = nnx.Optimizer(module, opt)

train_step = train(loss_fn)
t0 = time.time()
run_optimizer(train_step, module, opt_adam, 1000, "Adam", 100)
print("Time Adam", time.time() - t0)

opt_lbfgs = nnx.Optimizer(module, optlbfgs)
t1 = time.time()
run_optimizer(
    train_step, module, opt_lbfgs, 1000, "LBFGS", 100, abs_limit_change=ulp(1)
)
print("Time LBFGS", time.time() - t1)

opt_hess = nnx.Optimizer(module, opthess)
t2 = time.time()
run_optimizer(train_step, module, opt_hess, 10, "Hess", 1, abs_limit_change=ulp(1))
print("Time Hess", time.time() - t2)

gd, st = nnx.split(module)
pyt, ret = jax.flatten_util.ravel_pytree(st)

yj = jnp.linspace(-1, 1, 50)
xx, yy = jnp.meshgrid(yj, yj, sparse=False, indexing="ij")
z = jnp.column_stack((xx.ravel(), yy.ravel()))
uvp = module(z)
plt.contourf(xx, yy, uvp[:, 0].reshape(xx.shape), 100)
plt.figure()
plt.contourf(xx, yy, uvp[:, 1].reshape(xx.shape), 100)
plt.figure()
plt.contourf(xx, yy, uvp[:, 2].reshape(xx.shape), 100)
plt.colorbar()

<<<<<<< HEAD
# m = pyvista.read(
#     "/Users/mikaelmortensen/MySoftware/OpenFOAM/cavity/cavity/VTK/cavity_5000.vtk"
# )
# cen = m.cell_centers()
# pts = cen.points
# xO = jnp.array(pts[:, 0], dtype=float)
# yO = jnp.array(pts[:, 1], dtype=float)
# zO = jnp.column_stack((xO, yO))
# U0 = up.module(zO)
# U1 = jnp.array(m.cell_data["U"], dtype=float)
# UC = jnp.array(
#     np.load(
#         "/Users/mikaelmortensen/MySoftware/shenfun/demo/drivencavity_Re10_N100.npy",
#         allow_pickle=True,
#     )
# )
# print("U0", jnp.linalg.norm(UC.T - U0[:, :2].reshape((100, 100, 2))))
# print("U1", jnp.linalg.norm(UC.T - U1[:, :2].reshape((100, 100, 2))))
=======
m = pyvista.read(
    "/Users/mikaelmortensen/MySoftware/OpenFOAM/cavity/cavity/VTK/cavity_5000.vtk"
)
cen = m.cell_centers()
pts = cen.points
xO = jnp.array(pts[:, 0], dtype=float)
yO = jnp.array(pts[:, 1], dtype=float)
zO = jnp.column_stack((xO, yO))
U0 = module(zO)
U1 = jnp.array(m.cell_data["U"], dtype=float)
UC = jnp.array(
    np.load(
        "/Users/mikaelmortensen/MySoftware/shenfun/demo/drivencavity_Re10_N100.npy",
        allow_pickle=True,
    )
)
print("U0", jnp.linalg.norm(UC.T - U0[:, :2].reshape((100, 100, 2))))
print("U1", jnp.linalg.norm(UC.T - U1[:, :2].reshape((100, 100, 2))))
>>>>>>> 1257f6c2

# plt.show()<|MERGE_RESOLUTION|>--- conflicted
+++ resolved
@@ -32,11 +32,8 @@
 )
 from jaxfun.utils.common import ulp
 
-<<<<<<< HEAD
 jax.config.update("jax_default_matmul_precision", "highest")
 jax.config.update("jax_enable_x64", True)
-=======
->>>>>>> 1257f6c2
 dtype = jnp.float64
 
 print("JAX running on", jax.devices()[0].platform.upper())
@@ -136,26 +133,6 @@
 plt.contourf(xx, yy, uvp[:, 2].reshape(xx.shape), 100)
 plt.colorbar()
 
-<<<<<<< HEAD
-# m = pyvista.read(
-#     "/Users/mikaelmortensen/MySoftware/OpenFOAM/cavity/cavity/VTK/cavity_5000.vtk"
-# )
-# cen = m.cell_centers()
-# pts = cen.points
-# xO = jnp.array(pts[:, 0], dtype=float)
-# yO = jnp.array(pts[:, 1], dtype=float)
-# zO = jnp.column_stack((xO, yO))
-# U0 = up.module(zO)
-# U1 = jnp.array(m.cell_data["U"], dtype=float)
-# UC = jnp.array(
-#     np.load(
-#         "/Users/mikaelmortensen/MySoftware/shenfun/demo/drivencavity_Re10_N100.npy",
-#         allow_pickle=True,
-#     )
-# )
-# print("U0", jnp.linalg.norm(UC.T - U0[:, :2].reshape((100, 100, 2))))
-# print("U1", jnp.linalg.norm(UC.T - U1[:, :2].reshape((100, 100, 2))))
-=======
 m = pyvista.read(
     "/Users/mikaelmortensen/MySoftware/OpenFOAM/cavity/cavity/VTK/cavity_5000.vtk"
 )
@@ -174,6 +151,5 @@
 )
 print("U0", jnp.linalg.norm(UC.T - U0[:, :2].reshape((100, 100, 2))))
 print("U1", jnp.linalg.norm(UC.T - U1[:, :2].reshape((100, 100, 2))))
->>>>>>> 1257f6c2
 
 # plt.show()
--- conflicted
+++ resolved
@@ -455,19 +455,9 @@
     Returns:
         Dictionary shift -> SymPy expression (d_shift).
 
-<<<<<<< HEAD
-    Example
-    -------
-    >>> from jaxfun.galerkin import Chebyshev
-    >>> from jaxfun.galerkin.composite import Composite
-    >>> C = Composite(10, Chebyshev.Chebyshev, {"left": {"N": 0}, "right": {"N": 0}})
-    >>> C.stencil
-    {0: 1, 2: -n**2/(n**2 + 4*n + 4)}
-=======
     Example:
         Neumann Chebyshev:
             ψ_i = T_i - i^2/(i^2+4i+4) T_{i+2}
->>>>>>> 6980d011
     """
     if "".join(bcs.orderednames()) == "LDRD" and isinstance(
         orthogonal, Chebyshev | Legendre
